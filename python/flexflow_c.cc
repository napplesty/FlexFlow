--- conflicted
+++ resolved
@@ -393,21 +393,13 @@
 flexflow_tensor_t
 flexflow_model_add_batch_norm(
   flexflow_model_t handle_,
-<<<<<<< HEAD
-  const char* name,
-=======
->>>>>>> c2432107
   const flexflow_tensor_t input_,
   bool relu)
 {
   FFModel *handle = FFCObjectWrapper::unwrap(handle_);
   Tensor *input = FFCObjectWrapper::unwrap(input_);
   Tensor *tensor = new Tensor();
-<<<<<<< HEAD
-  *tensor = handle->batch_norm(name, *input, relu);
-=======
   *tensor = handle->batch_norm(*input, relu);
->>>>>>> c2432107
   ffc_log.print("[BatchNorm] new Tensor 4D %p (%d, %d, %d, %d)", tensor, tensor->adim[0], tensor->adim[1], tensor->adim[2], tensor->adim[3]);
   return FFCObjectWrapper::wrap(tensor); 
 }
