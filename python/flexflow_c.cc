--- conflicted
+++ resolved
@@ -542,14 +542,8 @@
   const char *name)
 {
   FFModel *handle = FFCObjectWrapper::unwrap(handle_);
-<<<<<<< HEAD
   Tensor input = FFCObjectWrapper::unwrap(input_);
-  Tensor tensor = handle->softmax(input, name);
-=======
-  Tensor *input = FFCObjectWrapper::unwrap(input_);
-  Tensor *tensor = new Tensor();
-  *tensor = handle->softmax(*input, dim, name);
->>>>>>> 3c6ad2c9
+  Tensor tensor = handle->softmax(input, dim, name);
   DEBUG_PRINT("[Softmax] new Tensor %p, input %p, name %s", tensor, input, name);
   return FFCObjectWrapper::wrap(tensor);
 }
