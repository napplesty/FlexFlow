/* Copyright 2019 Stanford
 *
 * Licensed under the Apache License, Version 2.0 (the "License");
 * you may not use this file except in compliance with the License.
 * You may obtain a copy of the License at
 *
 *     http://www.apache.org/licenses/LICENSE-2.0
 *
 * Unless required by applicable law or agreed to in writing, software
 * distributed under the License is distributed on an "AS IS" BASIS,
 * WITHOUT WARRANTIES OR CONDITIONS OF ANY KIND, either express or implied.
 * See the License for the specific language governing permissions and
 * limitations under the License.
 */

#ifndef _FLEXFLOW_RUNTIME_H_
#define _FLEXFLOW_RUNTIME_H_
#include "legion.h"
#include "config.h"
#include "initializer.h"
#include "optimizer.h"
#include "accessor.h"
#include <cudnn.h>
#include <cuda_runtime.h>
#include <curand.h>
#include <cublas_v2.h>
#include <unistd.h>

using namespace Legion;

#include "ffconst.h"

enum TaskIDs {
  TOP_LEVEL_TASK_ID,
  FF_INIT_TASK_ID,
  IMAGE_INIT_TASK_ID,
  LABEL_INIT_TASK_ID,
  LOAD_IMAGES_TASK_ID,
  NORMALIZE_IMAGES_TASK_ID,
  CONV2D_INIT_TASK_ID,
  CONV2D_INIT_PARA_TASK_ID,
  CONV2D_FWD_TASK_ID,
  CONV2D_BWD_TASK_ID,
  CONV2D_UPD_TASK_ID,
  EMBED_FWD_TASK_ID,
  EMBED_BWD_TASK_ID,
  POOL2D_INIT_TASK_ID,
  POOL2D_FWD_TASK_ID,
  POOL2D_BWD_TASK_ID,
  BATCHNORM_INIT_TASK_ID,
  BATCHNORM_INIT_PARA_TASK_ID,
  BATCHNORM_FWD_TASK_ID,
  BATCHNORM_BWD_TASK_ID,
  LINEAR_INIT_TASK_ID,
  LINEAR_INIT_PARA_TASK_ID,
  LINEAR_FWD_TASK_ID,
  LINEAR_BWD_TASK_ID,
  LINEAR_BWD2_TASK_ID,
  LINEAR_UPD_TASK_ID,
  FLAT_INIT_TASK_ID,
  FLAT_FWD_TASK_ID,
  FLAT_BWD_TASK_ID,
  SOFTMAX_INIT_TASK_ID,
  SOFTMAX_FWD_TASK_ID,
  SOFTMAX_BWD_TASK_ID,
  CONCAT_INIT_TASK_ID,
  CONCAT_FWD_TASK_ID,
  CONCAT_BWD_TASK_ID,
  MSELOSS_BWD_TASK_ID,
  UPDATE_METRICS_TASK_ID,
  DUMMY_TASK_ID,
  // Optimizer
  SGD_UPD_TASK_ID,
  ADAM_UPD_TASK_ID,
  // Initializer
  GLOROT_INIT_TASK_ID,
  ZERO_INIT_TASK_ID,
  UNIFORM_INIT_TASK_ID,
  NORMAL_INIT_TASK_ID,
  // Custom tasks
  CUSTOM_GPU_TASK_ID_FIRST,
  CUSTOM_GPU_TASK_ID_1,
  CUSTOM_GPU_TASK_ID_2,
  CUSTOM_GPU_TASK_ID_3,
  CUSTOM_GPU_TASK_ID_4,
  CUSTOM_GPU_TASK_ID_5,
  CUSTOM_GPU_TASK_ID_6,
  CUSTOM_GPU_TASK_ID_7,
  CUSTOM_GPU_TASK_ID_LAST,
  CUSTOM_CPU_TASK_ID_FIRST,
  CUSTOM_CPU_TASK_ID_1,
  CUSTOM_CPU_TASK_ID_2,
  CUSTOM_CPU_TASK_ID_3,
  CUSTOM_CPU_TASK_ID_4,
  CUSTOM_CPU_TASK_ID_5,
  CUSTOM_CPU_TASK_ID_6,
  CUSTOM_CPU_TASK_ID_7,
  CUSTOM_CPU_TASK_ID_LAST,
  // Print tasks
  CONV2D_PRINT_TASK_ID,
  LINEAR_PRINT_TASK_ID,
};

enum ShardingID {
  DataParallelShardingID = 135,
};

enum FieldIDs {
  FID_DATA,
};

struct PerfMetrics
{
  float train_loss;
  int train_all, train_correct, test_all, test_correct, val_all, val_correct;
};

struct FFHandler {
  cudnnHandle_t dnn;
  cublasHandle_t blas;
  void *workSpace;
  size_t workSpaceSize;
};

struct Tensor {
  Tensor(void) {
    numDim = 0;
    for (int i = 0; i < MAX_DIM; i++) {
      adim[i] = 0;
      pdim[i] = 0;
    }
    region = LogicalRegion::NO_REGION;
    region_grad = LogicalRegion::NO_REGION;
    part = LogicalPartition::NO_PART;
    part_grad = LogicalPartition::NO_PART;
  }
  int numDim, adim[MAX_DIM], pdim[MAX_DIM];
  LogicalRegion region, region_grad;
  LogicalPartition part, part_grad;
};

class OpMeta {
public:
  OpMeta(FFHandler _handle) : handle(_handle) {};
public:
  FFHandler handle;
};

class FFModel;
class DataLoader;

class Op {
public:
  Op(const std::string& _name, const Tensor& input);
  Op(const std::string& _name, const Tensor& input1, const Tensor& input2);
  Op(const std::string& _name, int num, const Tensor* inputs);

  virtual void prefetch(const FFModel&);
  virtual void init(const FFModel&) = 0;
  virtual void forward(const FFModel&) = 0;
  virtual void backward(const FFModel&) = 0;
  virtual void print_layer(const FFModel& model) = 0;
  //virtual void update(const FFModel&) = 0;
public:
  char name[MAX_OPNAME];
  Tensor output;
  Tensor inputs[MAX_NUM_INPUTS];
  bool trainableInputs[MAX_NUM_INPUTS];
  bool resetInputGrads[MAX_NUM_INPUTS];
  LogicalPartition input_lps[MAX_NUM_INPUTS], input_grad_lps[MAX_NUM_INPUTS];
  //Tensor locals[MAX_NUM_LOCALS];
  OpMeta* meta[MAX_NUM_WORKERS];
  int numLocals, numInputs;
};

class Parameter {
public:
  Tensor tensor;
  Op* op;
};

class FFModel {
public:
  FFModel(FFConfig &config);

  // Add a 2D convolutional layer 
  Tensor conv2d(std::string name,
                const Tensor& input,
                int outChannels,
                int kernelH, int kernelW,
                int strideH, int strideW,
                int paddingH, int paddingW,
                ActiMode activation = AC_MODE_NONE,
                bool use_bias = true,
                Initializer* krenel_initializer = NULL,
                Initializer* bias_initializer = NULL);
  // Add an embedding layer
  Tensor embedding(const std::string& name,
                   const Tensor& input,
                   int num_entires, int outDim,
                   AggrMode aggr,
                   Initializer* kernel_initializer);
  // Add a 2D pooling layer
  Tensor pool2d(const std::string& name,
                const Tensor& input,
                int kernelH, int kernelW,
                int strideH, int strideW,
                int paddingH, int paddingW,
                PoolType type = POOL_MAX,
                ActiMode activation = AC_MODE_NONE);
  // Add a batch_norm layer
  Tensor batch_norm(std::string name,
                    Tensor input,
                    bool relu = true);
  // Add a dense layer
  Tensor dense(std::string name,
               const Tensor& input,
               int outDim,
               ActiMode activation = AC_MODE_NONE,
               bool use_bias = true,
               Initializer* kernel_initializer = NULL,
               Initializer* bias_initializer = NULL);
  // Add a linear layer
  Tensor linear(std::string name,
                const Tensor& input,
                int outChannels,
                ActiMode activation = AC_MODE_NONE,
                bool use_bias = true,
                Initializer* kernel_initializer = NULL,
                Initializer* bias_initializer = NULL);
  // Add a concat layer
  Tensor concat(std::string name,
                int n, const Tensor* tensors,
                int axis);
  // Add a flat layer
  Tensor flat(std::string name, Tensor input);
  // Add a softmax layer
  Tensor softmax(std::string name, Tensor input);

  void mse_loss(const std::string& name,
                const Tensor& logits,
                const Tensor& labels,
                const std::string& reduction);

  template<int NDIM>
  Tensor create_tensor(const int* dims,
                       const std::string& pc_name,
                       DataType data_type,
                       bool create_grad = true);

  template<int NDIM>
  void create_disjoint_partition(const Tensor& tensor,
                                 const IndexSpaceT<NDIM>& part_is,
                                 LogicalPartition& part_fwd,
                                 LogicalPartition& part_bwd);

  template<int NDIM, int TDIM>
  void create_data_parallel_partition_with_diff_dims(const Tensor& tensor,
                                                     const IndexSpaceT<TDIM>& task_is,
                                                     LogicalPartition& part_fwd,
                                                     LogicalPartition& part_bwd);
  template<int NDIM>
  Tensor create_tensor(const int* dims,
                       const IndexSpaceT<NDIM>& part_is,
                       DataType data_type,
                       bool create_grad = true);
  template<int NDIM>
  Tensor create_conv_weight(const int* dims,
                            const IndexSpaceT<4>& part_is,
                            DataType data_type,
                            Initializer* initializer,
                            bool create_grad = true);
  template<int NDIM>
  Tensor create_linear_weight(const int* dims,
                              const IndexSpaceT<2>& part_is,
                              DataType data_type,
                              Initializer* initializer,
                              bool create_grad = true);
  template<int NDIM>
  Tensor create_linear_replica(const int* dims,
                               const IndexSpaceT<2>& part_is,
                               DataType data_type);
  static PerfMetrics update_metrics_task(const Task *task,
                                         const std::vector<PhysicalRegion> &regions,
                                         Context ctx, Runtime *runtime);
  void reset_metrics();
  void init_layers();
  void prefetch();
  void forward();
  void backward();
  void update();
  void zero_gradients();
  void print_layers();
  // Internal funcitons
  IndexSpace get_or_create_task_is(ParallelConfig pc);
  IndexSpace get_or_create_task_is(const Domain& domain);
  IndexSpace get_or_create_task_is(int ndims, const std::string& pcname);
  IndexSpace get_task_is(const Domain& domain) const;
public:
  FFConfig config;
  Optimizer* optimizer;
  //Tensor inputImage, inputRaw, inputLabel;
  std::vector<Op*> layers;
  std::vector<Parameter> parameters;
  FFHandler handlers[MAX_NUM_WORKERS];
  Future current_metrics;
  //DataLoader *dataLoader;
private:
  std::map<ParallelConfig, IndexSpace, ParaConfigCompare> taskIs;
};

class Conv2D : public Op {
public:
  Conv2D(FFModel& model, const std::string& pcname,
         const Tensor& input,
         int out_dim,
         int kernelH, int kernelW,
         int strideH, int strideW,
         int paddingH, int paddingW,
         ActiMode activation,
         bool use_bias,
         Initializer* kernel_initializer,
         Initializer* bias_initializer);
  void init(const FFModel&);
  void forward(const FFModel&);
  void backward(const FFModel&);
<<<<<<< HEAD
  void update(const FFModel&);
  void print_layer(const FFModel& model);
=======
  //void update(const FFModel&);
>>>>>>> 0d1e5668

  static OpMeta* init_task(const Task *task,
                           const std::vector<PhysicalRegion> &regions,
                           Context ctx, Runtime *runtime);
  //static void init_para_task(const Task *task,
  //                           const std::vector<PhysicalRegion> &regions,
  //                           Context ctx, Runtime *runtime);
  static void forward_task(const Task *task,
                           const std::vector<PhysicalRegion> &regions,
                           Context ctx, Runtime *runtime);
  static void backward_task(const Task *task,
                            const std::vector<PhysicalRegion> &regions,
                            Context ctx, HighLevelRuntime *runtime);
<<<<<<< HEAD
  static void update_task(const Task *task,
                          const std::vector<PhysicalRegion> &regions,
                          Context ctx, HighLevelRuntime *runtime);
  static void print_layer_task(const Task *task,
                               const std::vector<PhysicalRegion> &regions,
                               Context ctx, HighLevelRuntime *runtime);
=======
  //static void update_task(const Task *task,
  //                        const std::vector<PhysicalRegion> &regions,
  //                        Context ctx, HighLevelRuntime *runtime);
>>>>>>> 0d1e5668
public:
  IndexSpaceT<4> task_is;
  int in_channels, out_channels, kernel_h, kernel_w, stride_h, stride_w, padding_h, padding_w;
  Tensor kernel, bias;
  bool profiling;
  ActiMode activation;
};

class Conv2DMeta : public OpMeta {
public:
  Conv2DMeta(FFHandler handler) : OpMeta(handler) {};
  cudnnTensorDescriptor_t inputTensor, biasTensor, outputTensor;
  cudnnFilterDescriptor_t filterDesc;
  cudnnActivationDescriptor_t actiDesc;
  cudnnConvolutionDescriptor_t convDesc;
  cudnnConvolutionFwdAlgo_t fwdAlgo;
  cudnnConvolutionBwdFilterAlgo_t bwdFilterAlgo;
  cudnnConvolutionBwdDataAlgo_t bwdDataAlgo;
  bool relu, first_layer;
};

class Pool2D : public Op {
public:
  Pool2D(FFModel& model,
         const std::string& name,
         const Tensor& input,
         int kernelH, int kernelW,
         int strideH, int strideW,
         int paddingH, int paddingW,
         PoolType type, ActiMode _activation);
  void init(const FFModel&);
  void forward(const FFModel&);
  void backward(const FFModel&);
  void update(const FFModel&);
  void print_layer(const FFModel& model);

  static OpMeta* init_task(const Task *task,
                           const std::vector<PhysicalRegion> &regions,
                           Context ctx, Runtime *runtime);
  static void forward_task(const Task *task,
                           const std::vector<PhysicalRegion> &regions,
                           Context ctx, Runtime *runtime);
  static void backward_task(const Task *task,
                            const std::vector<PhysicalRegion> &regions,
                            Context ctx, Runtime *runtime);
public:
  IndexSpaceT<4> task_is;
  int kernel_h, kernel_w, stride_h, stride_w, padding_h, padding_w;
  PoolType pool_type;
  ActiMode activation;
  bool profiling;
};

class Pool2DMeta : public OpMeta {
public:
  Pool2DMeta(FFHandler handle) : OpMeta(handle) {};
  cudnnTensorDescriptor_t inputTensor, outputTensor;
  cudnnActivationDescriptor_t actiDesc;
  cudnnPoolingDescriptor_t poolDesc;
  bool relu;
};

class BatchNorm : public Op {
public:
  BatchNorm(std::string name, FFConfig config,
            Tensor input, IndexSpaceT<4> part_is,
            bool relu);
  void init(const FFModel&);
  void forward(const FFModel&);
  void backward(const FFModel&);
  void update(const FFModel&);
  void print_layer(const FFModel& model) {}

  static OpMeta* init_task(const Task *task,
                           const std::vector<PhysicalRegion> &regions,
                           Context ctx, Runtime *runtime);
  static void init_para_task(const Task *task,
                             const std::vector<PhysicalRegion> &regions,
                             Context ctx, Runtime *runtime);
  static void forward_task(const Task *task,
                           const std::vector<PhysicalRegion> &regions,
                           Context ctx, Runtime *runtime);
  static void backward_task(const Task *task,
                            const std::vector<PhysicalRegion> &regions,
                            Context ctx, Runtime *runtime);
public:
  IndexSpaceT<4> task_is;
  bool relu, profiling;
  int num_replica;
  Tensor locals[MAX_NUM_LOCALS];
};

class BatchNormMeta : public OpMeta {
public:
  BatchNormMeta(FFHandler handle) : OpMeta(handle) {};
  cudnnTensorDescriptor_t inputTensor, outputTensor, biasTensor;
  cudnnActivationDescriptor_t actiDesc;
  cudnnBatchNormMode_t mode;
  float *runningMean, *runningVar, *saveMean, *saveVar;
  bool relu;
};

class Linear : public Op {
public:
  Linear(FFModel& model,
         const std::string& pcname,
         const Tensor& input,
         int outChannels,
         ActiMode activation,
         bool use_bias,
         Initializer* kernel_initializer,
         Initializer* bias_initializer);
  void init(const FFModel&);
  void forward(const FFModel&);
  void backward(const FFModel&);
  //void update(const FFModel&);
  void print_layer(const FFModel& model);

  static OpMeta* init_task(const Task *task,
                           const std::vector<PhysicalRegion> &regions,
                           Context ctx, Runtime *runtime);
  //static void init_para_task(const Task *task,
  //                           const std::vector<PhysicalRegion> &regions,
  //                           Context ctx, Runtime *runtime);
  static void forward_task(const Task *task,
                           const std::vector<PhysicalRegion> &regions,
                           Context ctx, Runtime *runtime);
  static void backward_task(const Task *task,
                            const std::vector<PhysicalRegion> &regions,
                            Context ctx, Runtime *runtime);
  static void backward2_task(const Task *task,
                            const std::vector<PhysicalRegion> &regions,
                            Context ctx, Runtime *runtime);
  //static void update_task(const Task *task,
  //                        const std::vector<PhysicalRegion> &regions,
  //                        Context ctx, Runtime *runtime);
  static void print_layer_task(const Task *task,
                               const std::vector<PhysicalRegion> &regions,
                               Context ctx, Runtime *runtime);
public:
  IndexSpaceT<2> task_is;
  Tensor kernel, bias, replica;
  bool profiling;
  ActiMode activation;
};

class LinearMeta : public OpMeta {
public:
  LinearMeta(FFHandler handle) : OpMeta(handle) {};
  cudnnTensorDescriptor_t outputTensor;
  cudnnActivationDescriptor_t actiDesc;
  const float *one_ptr;
};

class Embedding : public Op {
public:
  Embedding(FFModel& model,
            const std::string& pcname,
            const Tensor& input,
            int num_entries, int outDim,
            AggrMode _aggr,
            Initializer* kernel_initializer);
  void init(const FFModel&);
  void forward(const FFModel&);
  void backward(const FFModel&);
  //void update(const FFModel&);
  void print_layer(const FFModel& model) {}

  static OpMeta* init_task(const Task *task,
                           const std::vector<PhysicalRegion> &regions,
                           Context ctx, Runtime *runtime);
  static void forward_task(const Task *task,
                           const std::vector<PhysicalRegion> &regions,
                           Context ctx, Runtime *runtime);
  static void backward_task(const Task *task,
                            const std::vector<PhysicalRegion> &regions,
                            Context ctx, Runtime *runtime);
  static void forward_task_cpu(const Task *task,
                               const std::vector<PhysicalRegion> &regions,
                               Context ctx, Runtime *runtime);
  static void backward_task_cpu(const Task *task,
                                const std::vector<PhysicalRegion> &regions,
                                Context ctx, Runtime *runtime);
public:
  IndexSpaceT<2> task_is;
  Tensor kernel;
  AggrMode aggr;
  bool profiling;
};


class Flat : public Op {
public:
  Flat(FFModel& model,
       const std::string& pcname,
       const Tensor& input);
  void init(const FFModel&);
  void forward(const FFModel&);
  void backward(const FFModel&);
  //void update(const FFModel&);
  void print_layer(const FFModel& model) {}

  static OpMeta* init_task(const Task *task,
                           const std::vector<PhysicalRegion> &regions,
                           Context ctx, Runtime *runtime);
  static void forward_task(const Task *task,
                           const std::vector<PhysicalRegion> &regions,
                           Context ctx, Runtime *runtime);
  static void backward_task(const Task *task,
                            const std::vector<PhysicalRegion> &regions,
                            Context ctx, Runtime *runtime);
public:
  IndexSpaceT<2> task_is;
};

class FlatMeta : public OpMeta {
public:
  FlatMeta(FFHandler handle) : OpMeta(handle) {};
};

class Softmax : public Op {
public:
  Softmax(std::string name, FFConfig config,
          Tensor input, IndexSpaceT<1> part_is);

  void init(const FFModel&);
  void forward(const FFModel&);
  void backward(const FFModel&);
  //void update(const FFModel&);
  void print_layer(const FFModel& model) {}

  static OpMeta* init_task(const Task *task,
                           const std::vector<PhysicalRegion> &regions,
                           Context ctx, Runtime *runtime);
  static void forward_task(const Task *task,
                           const std::vector<PhysicalRegion> &regions,
                           Context ctx, Runtime *runtime);
  static void backward_task(const Task *task,
                            const std::vector<PhysicalRegion> &regions,
                            Context ctx, Runtime *runtime);
public:
  IndexSpaceT<1> task_is;
  LogicalPartition input_grad_lp;
  bool profiling;
};

class SoftmaxMeta : public OpMeta {
public:
  SoftmaxMeta(FFHandler handle) : OpMeta(handle) {};
#ifndef DISABLE_COMPUTATION
  cudnnTensorDescriptor_t inputTensor;
#endif
};

class Concat : public Op {
public:
  Concat(FFModel& model,
         const std::string& name,
         int n, const Tensor* inputs, int axis);

  void init(const FFModel&);
  void forward(const FFModel&);
  void backward(const FFModel&);
  //void update(const FFModel&);
  void print_layer(const FFModel& model) {}

  static OpMeta* init_task(const Task *task,
                           const std::vector<PhysicalRegion> &regions,
                           Context ctx, Runtime *runtime);
  static void forward_task(const Task *task,
                           const std::vector<PhysicalRegion> &regions,
                           Context ctx, Runtime *runtime);
  static void backward_task(const Task *task,
                            const std::vector<PhysicalRegion> &regions,
                            Context ctx, Runtime *runtime);
public:
  int axis;
  IndexSpace task_is;
  bool profiling;
};

class ConcatMeta : public OpMeta {
public:
  ConcatMeta(FFHandler handle) : OpMeta(handle) {};
};

class MSELoss : public Op {
public:
  MSELoss(FFModel& model,
          const std::string& pc_name,
          const Tensor& logit,
          const Tensor& label,
          AggrMode aggr);

  void init(const FFModel& model);
  void forward(const FFModel& model);
  void backward(const FFModel& model);
  //void update(const FFModel& model);
  void print_layer(const FFModel& model) {}

  static PerfMetrics backward_task(const Task *task,
                                   const std::vector<PhysicalRegion> &regions,
                                   Context ctx, Runtime *runtime);
public:
  IndexSpaceT<2> task_is;
  AggrMode aggr_mode;
  bool profiling;
};

class UtilityTasks {
public:
  static FFHandler init_cuda_task(const Task *task,
                                  const std::vector<PhysicalRegion> &regions,
                                  Context ctx, Runtime *runtime);
  static void dummy_task(const Task *task,
                         const std::vector<PhysicalRegion> &regions,
                         Context ctx, Runtime *runtime);
  static void init_images_task(const Task *task,
                               const std::vector<PhysicalRegion> &regions,
                               Context ctx, Runtime *runtime);
  static void init_labels_task(const Task *task,
                               const std::vector<PhysicalRegion> &regions,
                               Context ctx, Runtime *runtime);
  static void load_images_task(const Task *task,
                               const std::vector<PhysicalRegion> &regions,
                               Context ctx, Runtime *runtime);
  static void normalize_images_task(const Task *task,
                                    const std::vector<PhysicalRegion> &regions,
                                    Context ctx, Runtime *runtime);
};

#ifdef DEADCODE
struct Sample {
  int label;
  char file[MAX_FILE_LENGTH];
};

struct DataLoadMeta {
  int numSamples;
  Sample samples[MAX_SAMPLES_PER_LOAD];
};

// class DataLoader
class DataLoader {
public:
  DataLoader(std::string);
  bool get_samples(int numSamples, DataLoadMeta &meta);
  bool shuffle_samples(void);
public:
  std::vector<Sample> samples;
  std::vector<Sample>::const_iterator sampleIter;
};
#endif

void top_level_task(const Task* task,
                    const std::vector<PhysicalRegion>& regions,
                    Context ctx, Runtime* runtime);

void data_load_task(const Task* task,
                    const std::vector<PhysicalRegion>& regions,
                    Context ctx, Runtime* runtime);

void register_custom_tasks();
#endif//_FLEXFLOW_RUNTIME_H_
<|MERGE_RESOLUTION|>--- conflicted
+++ resolved
@@ -324,12 +324,8 @@
   void init(const FFModel&);
   void forward(const FFModel&);
   void backward(const FFModel&);
-<<<<<<< HEAD
-  void update(const FFModel&);
+  //void update(const FFModel&);
   void print_layer(const FFModel& model);
-=======
-  //void update(const FFModel&);
->>>>>>> 0d1e5668
 
   static OpMeta* init_task(const Task *task,
                            const std::vector<PhysicalRegion> &regions,
@@ -343,18 +339,12 @@
   static void backward_task(const Task *task,
                             const std::vector<PhysicalRegion> &regions,
                             Context ctx, HighLevelRuntime *runtime);
-<<<<<<< HEAD
-  static void update_task(const Task *task,
-                          const std::vector<PhysicalRegion> &regions,
-                          Context ctx, HighLevelRuntime *runtime);
+  //static void update_task(const Task *task,
+  //                        const std::vector<PhysicalRegion> &regions,
+  //                        Context ctx, HighLevelRuntime *runtime);
   static void print_layer_task(const Task *task,
                                const std::vector<PhysicalRegion> &regions,
                                Context ctx, HighLevelRuntime *runtime);
-=======
-  //static void update_task(const Task *task,
-  //                        const std::vector<PhysicalRegion> &regions,
-  //                        Context ctx, HighLevelRuntime *runtime);
->>>>>>> 0d1e5668
 public:
   IndexSpaceT<4> task_is;
   int in_channels, out_channels, kernel_h, kernel_w, stride_h, stride_w, padding_h, padding_w;
