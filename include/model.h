--- conflicted
+++ resolved
@@ -406,15 +406,12 @@
   //static void update_task(const Task *task,
   //                        const std::vector<PhysicalRegion> &regions,
   //                        Context ctx, HighLevelRuntime *runtime);
-<<<<<<< HEAD
   static void print_layer_task(const Task *task,
                                const std::vector<PhysicalRegion> &regions,
                                Context ctx, HighLevelRuntime *runtime);
-=======
 private:
   void create_kernel_bias(FFModel& model, bool use_bias, Initializer* kernel_initializer, Initializer* bias_initializer);
   void create_output_and_partition(FFModel& model);
->>>>>>> d94f17b9
 public:
   IndexSpaceT<4> task_is;
   int in_channels, out_channels, kernel_h, kernel_w, stride_h, stride_w, padding_h, padding_w;
@@ -583,15 +580,12 @@
   //static void update_task(const Task *task,
   //                        const std::vector<PhysicalRegion> &regions,
   //                        Context ctx, Runtime *runtime);
-<<<<<<< HEAD
   static void print_layer_task(const Task *task,
                                const std::vector<PhysicalRegion> &regions,
                                Context ctx, Runtime *runtime);
-=======
 private:
   void create_kernel_bias(FFModel& model, bool use_bias, Initializer* kernel_initializer, Initializer* bias_initializer);
   void create_output_and_partition(FFModel& model);
->>>>>>> d94f17b9
 public:
   IndexSpaceT<2> task_is;
   int in_channels, out_channels;
