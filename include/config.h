/* Copyright 2018 Stanford
 *
 * Licensed under the Apache License, Version 2.0 (the "License");
 * you may not use this file except in compliance with the License.
 * You may obtain a copy of the License at
 *
 *     http://www.apache.org/licenses/LICENSE-2.0
 *
 * Unless required by applicable law or agreed to in writing, software
 * distributed under the License is distributed on an "AS IS" BASIS,
 * WITHOUT WARRANTIES OR CONDITIONS OF ANY KIND, either express or implied.
 * See the License for the specific language governing permissions and
 * limitations under the License.
 */

#ifndef _FLEXFLOW_CONFIG_H_
#define _FLEXFLOW_CONFIG_H_
#include <cstring>
#include "legion.h"
#include "ffconst.h"
#include <cudnn.h>
#include <cublas_v2.h>
#include "tl/optional.h"
#ifdef FF_USE_NCCL
#include <nccl.h>
#endif

// ========================================================
// Define Runtime Constants
// ========================================================
#define MAX_NUM_INPUTS 256
#define MAX_NUM_WEIGHTS 64
#define MAX_NUM_OUTPUTS 256
#define MAX_NUM_FUSED_OPERATORS 64
#define MAX_NUM_FUSED_TENSORS 64
#define MAX_NUM_WORKERS 1024
#define MAX_FILENAME 200
#define MAX_OPNAME 64
// DataLoader
#define MAX_SAMPLES_PER_LOAD 64
#define MAX_FILE_LENGTH 128
// Pre-assigned const flags
#define MAP_TO_FB_MEMORY 0xABCD0000
#define MAP_TO_ZC_MEMORY 0xABCE0000

//using namespace Legion;

#ifdef FF_USE_NCCL
constexpr ParameterSyncType CHOSEN_SYNC_TYPE = ParameterSyncType::NCCL;
#else 
constexpr ParameterSyncType CHOSEN_SYNC_TYPE = ParameterSyncType::PS;
#endif

class FFConfig;

struct FFHandler {
  cudnnHandle_t dnn;
  cublasHandle_t blas;
  void *workSpace;
  size_t workSpaceSize;
  bool allowTensorOpMathConversion;
#ifdef FF_USE_NCCL
  ncclComm_t ncclComm;
#endif
};

struct FFInitInfo {
  size_t workSpaceSize;
  bool allowTensorOpMathConversion;
  //int myRank, allRanks;
};

//bool load_strategies_from_file(const std::string& filename,
//         std::map<Legion::MappingTagID, ParallelConfig>& strategies);

//bool save_strategies_to_file(const std::string& filename,
//                             const std::map<std::string, ParallelConfig>& strategies);

class FFConfig {
public:
  enum PreservedIDs{
    InvalidID = 0,
    DataParallelism_GPU = 1,
    //DataParallelism_GPU_2D = 2,
    //DataParallelism_GPU_3D = 3,
    //DataParallelism_GPU_4D = 4,
    //DataParallelism_GPU_5D = 5,
    DataParallelism_CPU = 11,
    //DataParallelism_CPU_2D = 12,
    //DataParallelism_CPU_3D = 13,
    //DataParallelism_CPU_4D = 14,
    //DataParallelism_CPU_5D = 15,
  };

  FFConfig();
  //bool load_strategy_file(std::string filename);
  //bool save_strategy_file(std::string filename);
  void parse_args(char** argv, int argc);
  static Legion::MappingTagID get_hash_id(const std::string& pcname);
  //bool find_parallel_config(int ndims,
  //                          const std::string& pcname,
  //                          ParallelConfig& config) const;
public:
  int epochs, batchSize, printFreq;
  //int inputHeight, inputWidth;
  int numNodes, cpusPerNode, workersPerNode;
  float learningRate, weightDecay;
  size_t workSpaceSize;
  Legion::Context lg_ctx;
  Legion::Runtime* lg_hlr;
  Legion::FieldSpace field_space;
  bool syntheticInput, profiling, perform_fusion;
  size_t simulator_work_space_size;
  size_t search_budget;
  float search_alpha;
  bool search_overlap_backward_update;
  CompMode computationMode;
  //Control parallelizable dimensions
  bool only_data_parallel;
  bool enable_sample_parallel;
  bool enable_parameter_parallel;
  bool enable_attribute_parallel;
  bool enable_inplace_optimizations;
  //Control Tensor Op Math Conversion
  bool allow_tensor_op_math_conversion;
  std::string dataset_path;
  std::string import_strategy_file;
  std::string export_strategy_file;
  std::string export_strategy_task_graph_file;
  std::string export_strategy_computation_graph_file;
  // We use MappingTagID as the key since we will pass the tag to the mapper
  //std::map<Legion::MappingTagID, ParallelConfig> strategies;
  int machine_model_version;
  std::string machine_model_file;
  int simulator_segment_size;
  int simulator_max_num_segments;
  bool enable_propagation;
<<<<<<< HEAD
  tl::optional<int> search_num_nodes = tl::nullopt;
  tl::optional<int> search_num_workers = tl::nullopt;
  int base_optimize_threshold;
=======
  bool enable_control_replication;
  int python_data_loader_type;
>>>>>>> a87ad5fa
};

class FFIterationConfig {
public:
  FFIterationConfig();
  void reset();
  int seq_length;
};

enum FieldIDs {
  FID_DATA,
};


#endif//_FLEXFLOW_CONFIG_H_<|MERGE_RESOLUTION|>--- conflicted
+++ resolved
@@ -135,14 +135,11 @@
   int simulator_segment_size;
   int simulator_max_num_segments;
   bool enable_propagation;
-<<<<<<< HEAD
   tl::optional<int> search_num_nodes = tl::nullopt;
   tl::optional<int> search_num_workers = tl::nullopt;
   int base_optimize_threshold;
-=======
   bool enable_control_replication;
   int python_data_loader_type;
->>>>>>> a87ad5fa
 };
 
 class FFIterationConfig {
