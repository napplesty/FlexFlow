#ifndef _FLEXFLOW_NOOP_H
#define _FLEXFLOW_NOOP_H

#include "flexflow/model.h"

namespace FlexFlow {

class NoOp : public Op {
public:
  NoOp(FFModel& model,
       OperatorType type,
       const ParallelTensor output,
       const char* name = NULL);
<<<<<<< HEAD
  void init(const FFModel&) override;
  void forward(const FFModel&) override;
  void backward(const FFModel&) override;
  void print_layer(const FFModel& model) override {assert(0);}
=======
  NoOp(FFModel& model,
       OperatorType type,
       size_t input_tensor_guid,
       const ParallelTensor output,
       const char* name = NULL);
  void init(const FFModel&);
  void forward(const FFModel&);
  void backward(const FFModel&);
  void print_layer(const FFModel& model) {assert(0);}
>>>>>>> ef5dc5bb
  bool measure_operator_cost(Simulator* sim,
                             const ParallelConfig& pc,
                             CostMetrics& cost_metrics) const override;
  static OpMeta* init_task(const Legion::Task *task,
                           const std::vector<Legion::PhysicalRegion> &regions,
                           Legion::Context ctx, Legion::Runtime *runtime);
  
  size_t get_params_hash() const override;
  tl::optional<RecordFormatter> as_dot() const override;
public:
  size_t input_tensor_guid;
};

}; // namespace FlexFlow

#endif // _FLEXFLOW_NOOP_H<|MERGE_RESOLUTION|>--- conflicted
+++ resolved
@@ -11,22 +11,15 @@
        OperatorType type,
        const ParallelTensor output,
        const char* name = NULL);
-<<<<<<< HEAD
-  void init(const FFModel&) override;
-  void forward(const FFModel&) override;
-  void backward(const FFModel&) override;
-  void print_layer(const FFModel& model) override {assert(0);}
-=======
   NoOp(FFModel& model,
        OperatorType type,
        size_t input_tensor_guid,
        const ParallelTensor output,
        const char* name = NULL);
-  void init(const FFModel&);
-  void forward(const FFModel&);
-  void backward(const FFModel&);
-  void print_layer(const FFModel& model) {assert(0);}
->>>>>>> ef5dc5bb
+  void init(const FFModel&) override;
+  void forward(const FFModel&) override;
+  void backward(const FFModel&) override;
+  void print_layer(const FFModel& model) override {assert(0);}
   bool measure_operator_cost(Simulator* sim,
                              const ParallelConfig& pc,
                              CostMetrics& cost_metrics) const override;
