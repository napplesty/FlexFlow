/* Copyright 2019 Stanford
 *
 * Licensed under the Apache License, Version 2.0 (the "License");
 * you may not use this file except in compliance with the License.
 * You may obtain a copy of the License at
 *
 *     http://www.apache.org/licenses/LICENSE-2.0
 *
 * Unless required by applicable law or agreed to in writing, software
 * distributed under the License is distributed on an "AS IS" BASIS,
 * WITHOUT WARRANTIES OR CONDITIONS OF ANY KIND, either express or implied.
 * See the License for the specific language governing permissions and
 * limitations under the License.
 */
#include "model.h"
#include "cuda_helper.h"
#include "mapper.h"
#include "test_utils.h"
#include "dirent.h"
#include <unordered_set>
#include <queue>
#include "random_utils.h"
#include "graph.h"
#include "substitution.h"
#include "legion/legion_utilities.h"
#include "ops/linear.h"
#include "ops/conv_2d.h"
#include "ops/pool_2d.h"
#include "ops/embedding.h"
#include "ops/flat.h"
#include "ops/element_unary.h"
#include "ops/attention.h"
#include "ops/element_binary.h"
#include "ops/softmax.h"
#include "ops/split.h"
#include "ops/noop.h"
#include "ops/concat.h"
#include "parallel_ops/combine.h"
#include "parallel_ops/fused_parallel_op.h"
#include "parallel_ops/partition.h"
#include "parallel_ops/reduction.h"
#include "parallel_ops/replicate.h"


using namespace std;
using namespace Legion;

LegionRuntime::Logger::Category log_model("Model");
LegionRuntime::Logger::Category log_measure("measure");


Op::Op(FFModel& model,
<<<<<<< HEAD
       OperatorType op_type,
       const char* name,
       int numInputs,
       int numWeights,
       bool allocate_weights,
       int numOutputs,
       const Tensor input1,
       const Tensor input2,
       const Tensor input3,
       const Tensor input4)
: Op(model, 
     op_type, 
     name, 
     numInputs,
     allocate_weights ? numWeights : 0,
     numOutputs,
     input1,
     input2,
     input3,
     input4)
{ }
     
=======
       OperatorType _op_type,
       const char* _name,
       const Tensor& _input)
: op_type(_op_type), numInputs(1), numWeights(0), numOutputs(1),
  profiling(model.config.profiling)
{
  std::string pcname;
  if (_name == NULL) {
    pcname = model.get_operator_type_name(op_type);
  } else {
    pcname = std::string(_name);
  }
  pcname = pcname + "_" + std::to_string(model.op_global_guid++);
  assert(pcname.length() < MAX_OPNAME);
  std::strcpy(name, pcname.c_str());
  inputs[0] = _input;
  for (int i = 0; i < numInputs; i++) {
    trainableInputs[i] = true;
    //resetInputGrads[i] = true;
  }
  for (int i = 0; i < MAX_NUM_OUTPUTS; i++) {
    outputs[i].owner_op = this;
    outputs[i].owner_idx = i;
    outputs[i].data_type = inputs[0].data_type;
  }
  for (int i = 0; i < MAX_NUM_WORKERS; i++)
    meta[i] = NULL;
}

>>>>>>> a87ad5fa
Op::Op(FFModel& model,
       OperatorType _op_type,
       const char* _name,
       int _numInputs,
       int _numWeights,
       int _numOutputs,
       const Tensor _input1,
       const Tensor _input2,
       const Tensor _input3,
       const Tensor _input4)
: op_type(_op_type), op_guid(model.op_global_guid++),
  numInputs(_numInputs), numWeights(_numWeights), numOutputs(_numOutputs),
  profiling(model.config.profiling)
{
  for (int i = 0; i < MAX_NUM_INPUTS; i++)
    inputs[i] = NULL;
  std::vector<Tensor> tensors;
  tensors.push_back(_input1);
  tensors.push_back(_input2);
  tensors.push_back(_input3);
  tensors.push_back(_input4);
  std::string pcname;
  if (_name == NULL) {
    pcname = model.get_operator_type_name(op_type);
  } else {
    pcname = std::string(_name);
  }
  pcname = pcname + "_" + std::to_string(op_guid);
  assert(pcname.length() < MAX_OPNAME);
  std::strcpy(name, pcname.c_str());
<<<<<<< HEAD
  for (int i = 0; i < numInputs; i++) {
    assert(tensors[i] != NULL);
    inputs[i] = tensors[i];
  }
  //for (int i = 0; i < numInputs; i++) {
  //  trainableInputs[i] = true;
  //  resetInputGrads[i] = true;
  //}
=======
  inputs[0] = _input;
  for (int i = 0; i < numInputs; i++) {
    trainableInputs[i] = true;
    //resetInputGrads[i] = true;
  }
  for (int i = 0; i < MAX_NUM_OUTPUTS; i++) {
    outputs[i].owner_op = this;
    outputs[i].owner_idx = i;
    outputs[i].data_type = inputs[0].data_type;
  }
  for (int i = 0; i < MAX_NUM_WORKERS; i++)
    meta[i] = NULL;
}

Op::Op(FFModel& model,
       OperatorType _op_type,
       const char* _name,
       const Tensor& _input1,
       const Tensor& _input2)
: op_type(_op_type), numInputs(2), numWeights(0), numOutputs(1),
  profiling(model.config.profiling)
{
  std::string pcname;
  if (_name == NULL) {
    pcname = model.get_operator_type_name(op_type);
  } else {
    pcname = std::string(_name);
  }
  pcname = pcname + "_" + std::to_string(model.op_global_guid++);
  assert(pcname.length() < MAX_OPNAME);
  std::strcpy(name, pcname.c_str());
  inputs[0] = _input1;
  inputs[1] = _input2;
  for (int i = 0; i < numInputs; i++) {
    trainableInputs[i] = true;
    //resetInputGrads[i] = true;
  }
>>>>>>> a87ad5fa
  for (int i = 0; i < MAX_NUM_OUTPUTS; i++) {
    outputs[i] = NULL;
  }
  for (int i = 0; i < MAX_NUM_WORKERS; i++)
    meta[i] = NULL;
  parallel_dims_mapping = new std::vector<ParallelDimMappingRecord>();
}

Op::Op(FFModel& model,
       OperatorType _op_type,
       const char* _name,
       int _numInputs,
       int _numWeights,
       int _numOutputs,
       const Tensor* _inputs)
: op_type(_op_type), op_guid(model.op_global_guid++),
  numInputs(_numInputs), numWeights(_numWeights), numOutputs(_numOutputs),
  profiling(model.config.profiling)
{
  std::string pcname;
  if (_name == NULL) {
    pcname = model.get_operator_type_name(op_type);
  } else {
    pcname = std::string(_name);
  }
  pcname = pcname + "_" + std::to_string(op_guid);
  assert(pcname.length() < MAX_OPNAME);
  assert(numInputs <= MAX_NUM_INPUTS);
  assert(numWeights <= MAX_NUM_WEIGHTS);
  std::strcpy(name, pcname.c_str());
<<<<<<< HEAD
  for (int i = 0; i < numInputs + numWeights; i++) {
    if (i < numInputs) {
      // Activation
      inputs[i] = _inputs[i];
    } else {
      // Weight
      weights[i - numInputs] = _inputs[i];
    }
  }
  //for (int i = 0; i < numInputs; i++) {
  //  trainableInputs[i] = true;
  //  resetInputGrads[i] = true;
  //}
=======
  inputs[0] = _input1;
  inputs[1] = _input2;
  inputs[2] = _input3;
  for (int i = 0; i < numInputs; i++) {
    trainableInputs[i] = true;
    //resetInputGrads[i] = true;
  }
  for (int i = 0; i < MAX_NUM_OUTPUTS; i++) {
    outputs[i].owner_op = this;
    outputs[i].owner_idx = i;
    outputs[i].data_type = inputs[0].data_type;
  }
  for (int i = 0; i < MAX_NUM_WORKERS; i++)
    meta[i] = NULL;
}

Op::Op(FFModel& model,
       OperatorType _op_type,
       const char* _name,
       int n, const Tensor* _inputs)
: op_type(_op_type), numInputs(n), numWeights(0), numOutputs(1),
  profiling(model.config.profiling)
{
  std::string pcname;
  if (_name == NULL) {
    pcname = model.get_operator_type_name(op_type);
  } else {
    pcname = std::string(_name);
  }
  pcname = pcname + "_" + std::to_string(model.op_global_guid++);
  assert(pcname.length() < MAX_OPNAME);
  assert(n <= MAX_NUM_INPUTS);
  std::strcpy(name, pcname.c_str());
  for (int i = 0; i < n; i++)
    inputs[i] = _inputs[i];
  for (int i = 0; i < numInputs; i++) {
    trainableInputs[i] = true;
    //resetInputGrads[i] = true;
  }
>>>>>>> a87ad5fa
  for (int i = 0; i < MAX_NUM_OUTPUTS; i++) {
    outputs[i] = NULL;
  }
  for (int i = 0; i < MAX_NUM_WORKERS; i++)
    meta[i] = NULL;
  parallel_dims_mapping = new std::vector<ParallelDimMappingRecord>();
}

bool Op::is_parallel_op() const
{
<<<<<<< HEAD
  return false;
=======
  std::string pcname;
  if (_name == NULL) {
    pcname = model.get_operator_type_name(op_type);
  } else {
    pcname = std::string(_name);
  }
  pcname = pcname + "_" + std::to_string(model.op_global_guid++);
  assert(pcname.length() < MAX_OPNAME);
  std::strcpy(name, pcname.c_str());
  for (int i = 0; i < numInputs; i++) {
    trainableInputs[i] = true;
    //resetInputGrads[i] = true;
  }
  for (int i = 0; i < MAX_NUM_OUTPUTS; i++) {
    outputs[i].owner_op = this;
    outputs[i].owner_idx = i;
    outputs[i].data_type = inputs[0].data_type;
  }
  for (int i = 0; i < MAX_NUM_WORKERS; i++)
    meta[i] = NULL;
>>>>>>> a87ad5fa
}

bool Op::can_inplace_output()
{
  return false;
}

bool Op::has_inplace_output()
{
  return false;
}

void Op::do_inplace_output()
{
  assert(false);
}

tl::optional<RecordFormatter> Op::as_dot() const {
  return tl::nullopt;
}

Tensor Op::get_parameter(int index)
{
  assert(index < numWeights);
  return weights[index];
}

void Op::serialize(Legion::Serializer& serializer) const
{
  fprintf(stderr, "The following operator type is currently not supported"
          " for graph serialization: %s\n"
          "Report the issue to the FlexFlow developers",
          optype_to_string(this->op_type).c_str());
  assert (false && "This op does not support serialization");
}

Op *Op::materialize(FFModel& ff, Tensor inputs[], int num_inputs) const {
  fprintf(stderr, "The following operator type is currently not supported"
          " for layer materialization: %s\n"
          "Report the issue to the FlexFlow developers",
          optype_to_string(this->op_type).c_str());
  assert (false && "This op does not support materialization");
}

void Op::zero_grad(const FFModel& ff)
{
  // Do nothing for input and weight
  if (op_type == OP_INPUT || op_type == OP_WEIGHT)
    return;
  Runtime* runtime = ff.config.lg_hlr;
  Context ctx = ff.config.lg_ctx;
  ArgumentMap argmap;
  IndexLauncher launcher(ZERO_INIT_TASK_ID, outputs[0]->parallel_is,
                         TaskArgument(NULL, 0), argmap,
                         Predicate::TRUE_PRED, false/*must*/, 0/*mapper_id*/,
                         outputs[0]->machine_view.hash());
  for (int i = 0; i < numWeights; i++) {
    launcher.add_region_requirement(
        RegionRequirement(weights[i]->part_grad, 0/*projection id*/,
                          WRITE_ONLY, EXCLUSIVE, weights[i]->region_grad));
    launcher.add_field(i, FID_DATA);
  }
  for (int i = 0; i < numOutputs; i++) {
    launcher.add_region_requirement(
        RegionRequirement(outputs[i]->part_grad, 0/*projection id*/,
                          WRITE_ONLY, EXCLUSIVE, outputs[i]->region_grad));
    //LogicalRegion lr = outputs[i]->region_grad;
    //printf("zero_grad:output[%d]: region(%d,%d,%d)\n", i, lr.get_index_space().get_id(), lr.get_field_space().get_id(), lr.get_tree_id());
    launcher.add_field(i + numWeights, FID_DATA);
  }
  runtime->execute_index_space(ctx, launcher);
}

ParallelConfig Op::get_data_parallel_config(const FFModel& ff) const
{
  return get_basic_data_parallel_config(
      ff.config.workersPerNode * ff.config.numNodes,
      this->get_dimension()
  );
}

ParallelConfig get_basic_data_parallel_config(int num_parts, int dims)
{
  ParallelConfig pc;
  pc.device_type = ParallelConfig::GPU;
  pc.nDims = dims;
  for (int i = 0; i < pc.nDims; i++)
    pc.dim[i] = i == pc.nDims - 1 ? num_parts : 1;
  for (int i = 0; i < num_parts; i++)
    pc.device_ids[i] = i;
  return pc;
}

ParallelConfig Op::get_random_parallel_config(const FFModel& ff) const
{
  std::vector<int> candidates;
  int batch_size = outputs[0]->dims[outputs[0]->num_dims-1].size;
  for (int i = 1; i <= ff.config.workersPerNode; i++)
    if (ff.config.workersPerNode % i == 0) {
      if (batch_size % i != 0)
        continue;
      candidates.push_back(i);
    }
  for (int i = 1; i <= ff.config.numNodes; i++)
    if (ff.config.numNodes % i == 0) {
      if (batch_size % (i * ff.config.workersPerNode) != 0)
        continue;
      candidates.push_back(i * ff.config.workersPerNode);
    }
  assert(candidates.size() > 0);
  int idx = std::rand() % candidates.size();
  int num_parts = candidates[idx];
  ParallelConfig pc;
  pc.device_type = ParallelConfig::GPU;
  pc.nDims = outputs[0]->num_dims;
  for (int i = 0; i < pc.nDims; i++)
    pc.dim[i] = i == pc.nDims - 1 ? num_parts : 1;
  int total_num_devices = ff.config.workersPerNode * ff.config.numNodes;
  int start_idx = std::rand() % (total_num_devices - num_parts + 1);
  for (int i = 0; i < num_parts; i++)
    pc.device_ids[i] = start_idx + i;
  return pc;
}

int Op::get_dimension() const {
  return this->outputs[0]->num_dims;
}

ParallelConfig ParallelConfig::change_data_parallel_dimensionality(int new_dimensionality) const {
  ParallelConfig pc = *this;
  assert (this->is_data_parallel());
  assert (new_dimensionality <= MAX_TENSOR_DIM);
  assert (new_dimensionality > 0);

  for (int i = 0; i < new_dimensionality - 1; i++) {
    pc.dim[i] = 1;
  }
  pc.dim[new_dimensionality - 1] = this->dim[this->nDims - 1];
  pc.nDims = new_dimensionality;

  return pc;
}

bool Op::is_adoptable_parallel_config(FFModel const &ff, ParallelConfig const &pc) const {
  if (this->is_valid_parallel_config(ff, pc)) {
    return true;
  }

  if (pc.is_data_parallel()) {
    ParallelConfig adopted_pc = pc.change_data_parallel_dimensionality(this->outputs[0]->num_dims);
    if (this->is_valid_parallel_config(ff, adopted_pc)) {
      return true;
    }
  }

  return false;
}

size_t Op::get_untyped_params_hash() const {
  size_t hash = this->get_params_hash();
  hash_combine(hash, this->op_type);
  return hash;
}

size_t Op::get_params_hash() const {
  assert (false);
}

bool Op::is_valid_parallel_config(const FFModel& ff, const ParallelConfig& pc) const
{
  // By default only data parallelism is allowed
  // Check dim match
  if (pc.nDims != this->get_dimension())
    return false;
  for (int i = 0; i < pc.nDims-1; i++)
    if (pc.dim[i] != 1)
      return false;
  return true;
}

Domain Op::get_output_tensor_shape(const ParallelConfig& pc,
    int output_idx, int part_idx) const
{
  assert(output_idx < numOutputs);
  Domain d;
  d.dim = outputs[output_idx]->num_dims;
  // Assume pc dim matches output dim
  assert(d.dim == pc.nDims);
  for (int i = 0; i < d.dim; i++) {
    // Assume an equal partitioning
    assert(outputs[output_idx]->dims[i].size % pc.dim[i] == 0);
    int dim_size = outputs[output_idx]->dims[i].size / pc.dim[i];
    d.rect_data[i] = (part_idx % pc.dim[i]) * dim_size;
    d.rect_data[i + d.dim] = d.rect_data[i] + dim_size - 1;
    part_idx = part_idx / pc.dim[i];
  }
  assert(part_idx == 0);
  return d;
}

Domain Op::get_input_tensor_shape(const ParallelConfig& pc,
    int input_idx, int part_idx) const
{
  assert(input_idx < numInputs);
  Domain d;
  d.dim = inputs[input_idx]->num_dims;
  if (pc.nDims == d.dim) {
    for (int i = 0; i < d.dim; i++) {
      // Assume an equal partitioning
      assert(inputs[input_idx]->dims[i].size % pc.dim[i] == 0);
      int dim_size = inputs[input_idx]->dims[i].size / pc.dim[i];
      d.rect_data[i] = (part_idx % pc.dim[i]) * dim_size;
      d.rect_data[i + d.dim] = d.rect_data[i] + dim_size - 1;
      part_idx = part_idx / pc.dim[i];
    }
  } else {
    // Require data parallel when dims mismatch
    for (int i = 0; i < pc.nDims; i++)
      if (i != pc.nDims - 2) {
        assert(pc.dim[i] == 1);
      }
    for (int i = 0; i < d.dim-1; i++) {
      int dim_size = inputs[input_idx]->dims[i].size;
      d.rect_data[i] = 0;
      d.rect_data[i + d.dim] = d.rect_data[i] + dim_size - 1;
    }
    // Assume an equal partitioning
    assert(inputs[input_idx]->dims[d.dim-2].size % pc.dim[pc.nDims-2] == 0);
    assert(part_idx < pc.dim[pc.nDims-2]);
    int dim_size = inputs[input_idx]->dims[d.dim-2].size / pc.dim[pc.nDims-2];
    d.rect_data[d.dim - 1] = part_idx * dim_size;
    d.rect_data[2*d.dim - 1] = d.rect_data[d.dim-1] + dim_size - 1;
    part_idx = part_idx / pc.dim[pc.nDims-1];
  }
  assert(part_idx == 0);
  return d;
}

Domain Op::get_weight_tensor_shape(const ParallelConfig& pc,
    int weight_idx, int part_idx) const
{
  // Default data parallel weight replication
  assert(weight_idx < numWeights);
  Domain d;
  d.dim = weights[weight_idx]->num_dims;
  for (int i = 0; i < d.dim; i++) {
    d.rect_data[i] = 0;
    d.rect_data[i+d.dim] = weights[weight_idx]->dims[i].size / weights[weight_idx]->dims[i].degree - 1;
  }
  return d;
}


void Op::solve_parallel_dim_mappings(
    const std::vector<ParallelDim const *> &inputs, 
    const std::vector<ParallelDim *> &weights,
    const std::vector<ParallelDim *> &outputs) const
{
  ::solve_parallel_dim_mappings(*this->parallel_dims_mapping, inputs, weights, outputs);
}

void solve_parallel_dim_mappings(
    const std::vector<ParallelDimMappingRecord>& mapping,
    const std::vector<ParallelDim const *> &inputs, 
    const std::vector<ParallelDim *> &weights,
    const std::vector<ParallelDim *> &outputs)
{
  for (ParallelDimMappingRecord const &record : mapping) {
    ParallelDim const &input_dim = inputs[record.input_idx][record.input_dim];

    switch (record.get_type()) {
      case MappingRecordType::INPUT_OUTPUT:
        {
          if (record.output_idx >= outputs.size() || outputs[record.output_idx] == nullptr) {
            continue;
          }

          ParallelDim &output_dim = outputs[record.output_idx][record.output_dim];
          output_dim.degree = input_dim.degree;
          output_dim.parallel_idx = input_dim.parallel_idx;

          if (output_dim.is_replica_dim) {
            output_dim.size = input_dim.degree;
          }
        }
        break;
      case MappingRecordType::INPUT_WEIGHT:
        {
          if (record.weight_idx >= weights.size() || weights[record.weight_idx] == nullptr) {
            continue;
          }

          ParallelDim &weight_dim = weights[record.weight_idx][record.weight_dim];
          weight_dim.degree = input_dim.degree;
          weight_dim.parallel_idx = input_dim.parallel_idx;

          if (weight_dim.is_replica_dim) {
            weight_dim.size = input_dim.degree;
          }
        }
        break;
    }
  }
}

std::unordered_map<int, int> output_to_input_mapping(const std::vector<ParallelDimMappingRecord>& mapping) {
  std::unordered_map<int, int> dim_mapping;
  for (ParallelDimMappingRecord const &record : mapping) {
    if (record.get_type() == MappingRecordType::INPUT_OUTPUT) {
      dim_mapping[record.output_dim] = record.input_dim;
    }
  }

  return dim_mapping;
}

std::unordered_map<int, int> input_to_output_mapping(const std::vector<ParallelDimMappingRecord>& mapping) {
  std::unordered_map<int, int> dim_mapping;
  for (ParallelDimMappingRecord const &record : mapping) {
    if (record.get_type() == MappingRecordType::INPUT_OUTPUT) {
      dim_mapping[record.input_dim] = record.output_dim;
    }
  }

  return dim_mapping;
}

#ifdef FF_USE_NCCL
ncclUniqueId Op::get_nccl_unique_id_task(const Task *task,
    const std::vector<PhysicalRegion> &regions,
    Context ctx, Runtime *runtime)
{
  ncclUniqueId ncclId;
  checkNCCL(ncclGetUniqueId(&ncclId));
  return ncclId;
}

ncclComm_t Op::init_nccl_comms_task(const Task* task,
    const std::vector<PhysicalRegion> &regions,
    Context ctx, Runtime* runtime)
{
  // Must be an index space launch
  assert(task->is_index_space);
  ncclUniqueId ncclId = *((const ncclUniqueId*) task->args);
  int allRanks = task->index_domain.get_volume();
  assert(task->index_domain.contains(task->index_point));
  int myRank = 0;
  for (Domain::DomainPointIterator it(task->index_domain); it; it++, myRank++) {
    if (it.p == task->index_point) break;
  }
  ncclComm_t ncclComm;
  checkNCCL(ncclCommInitRank(&ncclComm, allRanks, ncclId, myRank));
  //fprintf(stderr, "ncclComm(%p) allRanks(%d) myRank(%d) ncclId(%p)\n",
  //    ncclComm, allRanks, myRank, ncclId);
  return ncclComm;
}
#endif

ParallelDimMappingRecord::ParallelDimMappingRecord(MappingRecordType type)
: type(type),
  output_dim(-1), input_dim(-1), weight_dim(-1),
  output_idx(-1), input_idx(-1), weight_idx(-1)
{}

/*static*/
ParallelDimMappingRecord ParallelDimMappingRecord::input_output_record(
    int input_idx, int input_dim,
    int output_idx, int output_dim,
    tl::optional<MappingOperation> operation)
{
  ParallelDimMappingRecord r(MappingRecordType::INPUT_OUTPUT);  
  r.operation = operation;

  assert (output_idx >= 0);
  assert (output_dim >= 0);
  assert (input_idx >= 0);
  assert (input_dim >= 0);

  r.output_idx = output_idx;
  r.output_dim = output_dim;
  r.input_idx = input_idx;
  r.input_dim = input_dim;
  
  return r;
}

/*static*/
ParallelDimMappingRecord ParallelDimMappingRecord::input_weight_record(
    int input_idx, int input_dim,
    int weight_idx, int weight_dim,
    tl::optional<MappingOperation> operation)
{
  ParallelDimMappingRecord r(MappingRecordType::INPUT_WEIGHT);
  r.operation = operation;

  assert (input_idx >= 0);
  assert (input_dim >= 0);
  assert (weight_idx >= 0);
  assert (weight_dim >= 0);

  r.input_idx = input_idx;
  r.input_dim = input_dim;
  r.weight_idx = weight_idx;
  r.weight_dim = weight_dim;

  return r;
}

MappingRecordType ParallelDimMappingRecord::get_type() const {
  return this->type;
}


/*static*/
void Op::construct_weight_parallel_dims(
    std::vector<ParallelDimMappingRecord>& records,
    std::vector<std::tuple<int, MappingOperation, int>> mappings, int input_idx, int weight_idx)
{
  for (std::tuple<int, MappingOperation, int> const &mapping : mappings) {
    Op::construct_weight_parallel_dims(
        records,
        std::get<0>(mapping), std::get<2>(mapping), input_idx, weight_idx, std::get<1>(mapping));
  }
}

/*static*/
void Op::construct_weight_parallel_dims(
    std::vector<ParallelDimMappingRecord>& records,
    std::vector<std::pair<int, int>> mappings, int input_idx, int weight_idx)
{
  for (std::pair<int, int> const &mapping : mappings) {
    Op::construct_weight_parallel_dims(
      records,
      mapping.first, mapping.second, input_idx, weight_idx);
  }
}

/*static*/
void Op::construct_weight_parallel_dims(
    std::vector<ParallelDimMappingRecord>& records,
    int input_dim, int weight_dim, int input_idx, int weight_idx, tl::optional<MappingOperation> operation)
{
  records.push_back(
    ParallelDimMappingRecord::input_weight_record(
      input_idx, input_dim,
      weight_idx, weight_dim,
      operation
    )
  );
}

void Op::register_weight_parallel_dims(
    std::vector<std::pair<int, int>> mappings, int input_idx, int weight_idx) 
{
  Op::construct_weight_parallel_dims(
      *this->parallel_dims_mapping,
      mappings, input_idx, weight_idx); 
}

void Op::register_weight_parallel_dims(
    std::vector<std::tuple<int, MappingOperation, int>> mappings, int input_idx, int weight_idx) 
{
  Op::construct_weight_parallel_dims(
      *this->parallel_dims_mapping, 
      mappings, input_idx, weight_idx);
}

void Op::register_weight_parallel_dims(
    int input_dim, int weight_dim, 
    int input_idx, int weight_idx, 
    tl::optional<MappingOperation> operation) 
{
  Op::construct_weight_parallel_dims(
      *this->parallel_dims_mapping,
      input_dim, weight_dim, input_idx, weight_idx, operation);
}

/*static*/
void Op::construct_output_parallel_dims(
    std::vector<ParallelDimMappingRecord>& records,
    std::vector<std::tuple<int, MappingOperation, int>> mappings, int input_idx, int output_idx)
{
  for (std::tuple<int, MappingOperation, int> const &mapping : mappings) {
    Op::construct_output_parallel_dims(
        records,
        std::get<0>(mapping), std::get<2>(mapping), input_idx, output_idx, std::get<1>(mapping));
  }
}

/*static*/
void Op::construct_output_parallel_dims(
    std::vector<ParallelDimMappingRecord>& records,
    std::vector<std::pair<int, int>> mappings, int input_idx, int output_idx)
{
  for (std::pair<int, int> const &mapping : mappings) {
    Op::construct_output_parallel_dims(
        records,
        mapping.first, mapping.second, input_idx, output_idx);
  }
}

/*static*/
void Op::construct_output_parallel_dims(
    std::vector<ParallelDimMappingRecord>& records,
    int input_dim, int output_dim, int input_idx, int output_idx, tl::optional<MappingOperation> operation) 
{
  records.push_back(
    ParallelDimMappingRecord::input_output_record(
      input_idx, input_dim,
      output_idx, output_dim, 
      operation
    )
  );
}

void Op::register_output_parallel_dims(
    std::vector<std::pair<int, int>> mappings, int input_idx, int output_idx)
{
  Op::construct_output_parallel_dims(
      *this->parallel_dims_mapping,
      mappings, input_idx, output_idx);
}

void Op::register_output_parallel_dims(
    std::vector<std::tuple<int, MappingOperation, int>> mappings, int input_idx, int output_idx)
{
  Op::construct_output_parallel_dims(
      *this->parallel_dims_mapping,
      mappings, input_idx, output_idx);
}

void Op::register_output_parallel_dims(
    int input_dim, int output_dim, 
    int input_idx, int output_idx, 
    tl::optional<MappingOperation> operation)
{
  Op::construct_output_parallel_dims(  
      *this->parallel_dims_mapping, 
      input_dim, output_dim, input_idx, output_idx, operation);
}

int Op::get_output_to_input_dim_mapping(
    const Tensor output, int output_dim,
    const Tensor input)
{
  int output_idx = -1, input_idx = -1;
  for (int i = 0; i < numOutputs; i++)
    if (output == outputs[i])
      output_idx = i;
  for (int i = 0; i < numInputs; i++)
    if (input == inputs[i])
      input_idx = i;
  assert(output_idx != -1);
  assert(input_idx != -1);
  for (size_t i = 0; i < parallel_dims_mapping->size(); i++) {
    if ((*parallel_dims_mapping)[i].output_idx != output_idx) continue;
    if ((*parallel_dims_mapping)[i].output_dim != output_dim) continue;
    if ((*parallel_dims_mapping)[i].input_idx != input_idx) continue;
    // Check validness
    assert((*parallel_dims_mapping)[i].weight_idx = -1);
    assert((*parallel_dims_mapping)[i].weight_dim = -1);
    return (*parallel_dims_mapping)[i].input_dim;
  }
  assert(false);
  return -1;
}

int Op::get_output_to_weight_dim_mapping(
    const Tensor output, int output_dim,
    const Tensor weight)
{
  int output_idx = -1, weight_idx = -1;
  for (int i = 0; i < numOutputs; i++)
    if (output == outputs[i])
      output_idx = i;
  for (int i = 0; i < numInputs; i++)
    if (weight == weights[i])
      weight_idx = i;
  assert(output_idx != -1);
  assert(weight_idx != -1);
  for (size_t i = 0; i < parallel_dims_mapping->size(); i++) {
    if ((*parallel_dims_mapping)[i].output_idx != output_idx) continue;
    if ((*parallel_dims_mapping)[i].output_dim != output_dim) continue;
    if ((*parallel_dims_mapping)[i].weight_idx != weight_idx) continue;
    // Check validness
    assert((*parallel_dims_mapping)[i].input_idx = -1);
    assert((*parallel_dims_mapping)[i].input_dim = -1);
    return (*parallel_dims_mapping)[i].weight_dim;
  }
  assert(false);
  return -1;
}

bool Op::check_output_input_weight_parallel_dims(bool allocate_weights) const
{
  if (!allocate_weights) {
    assert (this->numWeights == 0);
  }

  for (ParallelDimMappingRecord const &record : *parallel_dims_mapping) {
    assert (record.input_idx < this->numInputs);
    assert (record.input_dim < this->inputs[record.input_idx]->num_dims);
    ParallelDim const &input_dim = inputs[record.input_idx]->dims[record.input_dim];
    /* assert (input_dim.degree != ParallelDim::UNKNOWN_DEGREE); */
    /* assert (input_dim.parallel_idx != ParallelDim::UNKNOWN_INDEX); */

    ParallelDim other_dim;
    switch (record.get_type()) {
      case MappingRecordType::INPUT_OUTPUT: 
        assert (record.output_idx < this->numOutputs);
        assert (record.output_dim < this->outputs[record.output_idx]->num_dims);
        other_dim = outputs[record.output_idx]->dims[record.output_dim];  
        break;
      case MappingRecordType::INPUT_WEIGHT: 
        if (!allocate_weights) {
          continue;
        }
        assert (record.weight_idx < this->numWeights);
        assert (record.weight_dim < this->weights[record.weight_idx]->num_dims);
        other_dim = weights[record.weight_idx]->dims[record.weight_dim];
        break;
    }

    assert (other_dim.degree == input_dim.degree);
    assert (other_dim.parallel_idx == input_dim.parallel_idx);
  }
  return true;
}

bool Op::check_output_input_weight_same_parallel_is() const
{
  assert(numOutputs > 0);
  IndexSpace parallel_is = outputs[0]->parallel_is;
  for (int i = 0; i < numOutputs; i++)
    if (outputs[i]->parallel_is != parallel_is)
      return false;
  for (int i = 0; i < numInputs; i++)
    if (inputs[i]->parallel_is != parallel_is)
      return false;
  for (int i = 0; i < numWeights; i++)
    if (weights[i]->parallel_is != parallel_is)
      return false;
  return true;
}

bool Op::check_output_input_weight_same_machine_view() const
{
  assert(numOutputs > 0);
  MachineView machine_view = outputs[0]->machine_view;
  for (int i = 0; i < numOutputs; i++)
    if (outputs[i]->machine_view != machine_view)
      return false;
  for (int i = 0; i < numInputs; i++)
    if (inputs[i]->machine_view != machine_view)
      return false;
  for (int i = 0; i < numWeights; i++)
    if (weights[i]->machine_view != machine_view)
      return false;
  return true;
}

void Op::set_argumentmap_for_init(const FFModel& ff,
                                  ArgumentMap& argmap)
{
  Context ctx = ff.config.lg_ctx;
  Runtime* runtime = ff.config.lg_hlr;
  Domain domain = runtime->get_index_space_domain(ctx, this->parallel_is);
  switch (domain.get_dim()) {
#define DIMFUNC(DIM) \
    case DIM: \
    { \
      Rect<DIM> rect = domain; \
      MachineView view = outputs[0]->machine_view; \
      int idx = 0; \
      for (PointInRectIterator<DIM> it(rect); it(); it++) { \
        FFHandler handle = ff.handlers[view.get_device_id(*it)]; \
        if (ff.config.computationMode == COMP_MODE_TRAINING && op_type == OP_WEIGHT) {\
          ncclComm_t* nccl_comms = ff.find_nccl_comms(view); \
          handle.ncclComm = nccl_comms[idx++]; \
        } \
        argmap.set_point(*it, TaskArgument(&handle, sizeof(FFHandler))); \
      } \
      break; \
    }
    LEGION_FOREACH_N(DIMFUNC)
#undef DIMFUNC
    default:
      assert(false);
  }
}

void Op::set_opmeta_from_futuremap(const FFModel& ff,
                                   const FutureMap& fm)
{
  Context ctx = ff.config.lg_ctx;
  Runtime* runtime = ff.config.lg_hlr;
  Domain domain = runtime->get_index_space_domain(ctx, parallel_is);
  switch (domain.get_dim()) {
#define DIMFUNC(DIM) \
    case DIM: \
    { \
      Rect<DIM> rect = domain; \
      int idx = 0; \
      for (PointInRectIterator<DIM> it(rect); it(); it++) { \
        meta[idx++] = fm.get_result<OpMeta*>(*it); \
      } \
      break; \
    }
    LEGION_FOREACH_N(DIMFUNC)
#undef DIMFUNC
    default:
      assert(false);
  }
}

void Op::set_argumentmap_for_forward(const FFModel& ff,
                                 ArgumentMap& argmap)
{
  Context ctx = ff.config.lg_ctx;
  Runtime* runtime = ff.config.lg_hlr;
  Domain domain = runtime->get_index_space_domain(ctx, parallel_is);
  switch (domain.get_dim()) {
#define DIMFUNC(DIM) \
    case DIM: \
    { \
      Rect<DIM> rect = domain; \
      int idx = 0; \
      for (PointInRectIterator<DIM> it(rect); it(); it++) { \
        OpMeta* mp = meta[idx++]; \
        argmap.set_point(*it, TaskArgument(&mp, sizeof(OpMeta*))); \
      } \
      break; \
    }
    LEGION_FOREACH_N(DIMFUNC)
#undef DIMFUNC
    default:
      assert(false);
  }
}

void Op::set_argumentmap_for_backward(const FFModel& ff,
                                      ArgumentMap& argmap)
{
  Context ctx = ff.config.lg_ctx;
  Runtime* runtime = ff.config.lg_hlr;
  Domain domain = runtime->get_index_space_domain(ctx, parallel_is);
  switch (domain.get_dim()) {
#define DIMFUNC(DIM) \
    case DIM: \
    { \
      Rect<DIM> rect = domain; \
      int idx = 0; \
      for (PointInRectIterator<DIM> it(rect); it(); it++) { \
        OpMeta* mp = meta[idx++]; \
        argmap.set_point(*it, TaskArgument(&mp, sizeof(OpMeta*))); \
      } \
      break; \
    }
    LEGION_FOREACH_N(DIMFUNC)
#undef DIMFUNC
    default:
      assert(false);
  }
}

bool Op::get_int_parameter(PMParameter para, int* value) const
{
  switch (para) {
    case PM_OP_TYPE:
      *value = (int) op_type;
      return true;
    case PM_NUM_INPUTS:
      *value = numInputs;
      return true;
    case PM_NUM_OUTPUTS:
      *value = numOutputs;
      return true;
    default:
      return false;
  }
}

bool Op::get_tensor_parameter(TNParameter tnp, DIMParameter dim, int* value) const
{
  if (tnp >= INPUT_0 && tnp <= INPUT_5)
    return get_input_parameter(tnp, dim, value);
  if (tnp >= WEIGHT_0 && tnp <= WEIGHT_5)
    return get_weight_parameter(tnp, dim, value);
  return false;
}

bool Op::get_input_parameter(TNParameter tnp, DIMParameter dim, int* value) const
{
  int inputIdx = 0, dimIdx = 0;
  assert(tnp <= INPUT_5 && tnp >= INPUT_0);
  inputIdx = tnp - INPUT_0;
  if (inputIdx >= numInputs) return false;
  switch (dim) {
    case DIM_3:
      dimIdx ++;
    case DIM_2:
      dimIdx ++;
    case DIM_1:
      dimIdx ++;
    case DIM_0:
      break;
    case DIM_ND:
      *value = inputs[inputIdx]->num_dims;
      return true;
    default:
      return false;
  }
  if (dimIdx >= inputs[inputIdx]->num_dims) return false;
  *value = inputs[inputIdx]->dims[dimIdx].size;
  return true;
}

bool Op::get_weight_parameter(TNParameter tnp, DIMParameter dim, int* value) const
{
  int weightIdx = 0, dimIdx = 0;
  assert(tnp <= WEIGHT_5 && tnp >= WEIGHT_0);
  weightIdx = tnp - WEIGHT_0;
  if (weightIdx >= numWeights) return false;
  switch (dim) {
    case DIM_3:
      dimIdx ++;
    case DIM_2:
      dimIdx ++;
    case DIM_1:
      dimIdx ++;
    case DIM_0:
      break;
    case DIM_ND:
      *value = weights[weightIdx]->num_dims;
      return true;
    default:
      return false;
  }
  if (dimIdx >= weights[weightIdx]->num_dims) return false;
  *value = weights[weightIdx]->dims[dimIdx].size;
  return true;
}

OpMeta::OpMeta(FFHandler _handle)
: handle(_handle), profiling(false)
{
  for (int i = 0; i < MAX_NUM_INPUTS; i++)
    trainableInputs[i] = true;
}

FFModel::FFModel(FFConfig& _config)
: op_global_guid(OP_GUID_FIRST_VALID),
  tensor_global_guid(TS_GUID_FIRST_VALID),
  node_global_guid(NODE_GUID_FIRST_VALID),
  config(_config),
  optimizer(NULL), loss_op(NULL), metrics_op(NULL), simulator(NULL)
{
  this->search = new SearchHelper(this);
  this->graph_search = new GraphSearchHelper(this);

  Runtime *runtime = config.lg_hlr;
  Context ctx = config.lg_ctx;
<<<<<<< HEAD
  // Register machine views
  register_all_machine_views(config.numNodes, config.workersPerNode,
                             config.cpusPerNode, all_valid_views);
=======
  metrics_input = -1;

>>>>>>> a87ad5fa
  // Load strategy file
  // Create field space
  {
    FieldAllocator allocator =
      runtime->create_field_allocator(ctx, config.field_space);
    allocator.allocate_field(sizeof(float), FID_DATA);
  }
  // Build training dataset
  //if (config.datasetPath.length() == 0) {
  //  dataLoader = NULL;
  //} else {
  //  dataLoader = new DataLoader(config.datasetPath);
  //}

  ArgumentMap argmap;
  Rect<1> task_rect(Point<1>(0),
                    Point<1>(config.workersPerNode * config.numNodes - 1));
  IndexSpaceT<1> task_is = runtime->create_index_space(ctx, task_rect);

  //int rank = 0;
  for (PointInRectIterator<1> it(task_rect); it(); it++) {
    FFInitInfo info;
    //info.myRank = rank++;
    //info.allRanks = config.workersPerNode * config.numNodes;
    info.workSpaceSize = config.workSpaceSize;
    info.allowTensorOpMathConversion = config.allow_tensor_op_math_conversion;
    argmap.set_point(*it, TaskArgument(&info, sizeof(FFInitInfo)));
  }

  // Init CUDA library on each worker
  IndexLauncher initLauncher(FF_INIT_TASK_ID, task_is,
                             TaskArgument(NULL, 0), argmap,
                             Predicate::TRUE_PRED, false/*must*/, 0/*mapper_id*/,
                             FFConfig::DataParallelism_GPU);
  FutureMap fm = runtime->execute_index_space(ctx, initLauncher);
  fm.wait_all_results();
  int idx = 0;
  for (PointInRectIterator<1> it(task_rect); it(); it++) {
    handlers[idx++] = fm.get_result<FFHandler>(*it);
  }
}

#ifdef FF_USE_NCCL
ncclComm_t* FFModel::find_nccl_comms(const MachineView& view) const
{
  const auto& it = view_hash_to_nccl_comms.find(view.hash());
  if (it == view_hash_to_nccl_comms.end()) {
    assert(config.computationMode == COMP_MODE_INFERENCE);
    return NULL;
  } else {
    return it->second;
  }
}
#endif

template<int NDIM>
Tensor FFModel::create_constant(const int dims[],
                                float value,
                                DataType data_type)
{
  // FIXME: currently create gradients for constants since the current auto grad algorithm
  // computes gradients for all operators
  Tensor tensor = create_tensor<NDIM>(dims, data_type, NULL/*owner_op*/, true/*create_grad*/);
  ConstantInitializer* init =  new ConstantInitializer(value);
  Context ctx = config.lg_ctx;
  Runtime* runtime = config.lg_hlr;
  ArgumentMap argmap;
  IndexLauncher launcher(CONSTANT_INIT_TASK_ID, tensor->parallel_is,
      TaskArgument(init, sizeof(ConstantInitializer)), argmap,
      Predicate::TRUE_PRED, false, 0,
      tensor->machine_view.hash());
  launcher.add_region_requirement(
      RegionRequirement(tensor->part, 0/*projection id*/,
                        WRITE_ONLY, EXCLUSIVE, tensor->region));
  launcher.add_field(0, FID_DATA);
  FutureMap fm = runtime->execute_index_space(ctx, launcher);
  fm.wait_all_results();
  return tensor;
}

Node FFModel::new_node(Op *op) {
  Node ret;
  ret.guid = this->node_global_guid++;
  ret.ptr = op;

  return ret;
}

Tensor FFModel::create_tensor(
    int numdim,
    const int dims[],
    DataType data_type,
    const Op* op,
    int idx,
    bool create_grad)
{
  switch (numdim) {
#define DIMFUNC(DIM) \
    case DIM: \
      return create_tensor<DIM>(dims, data_type, op, idx, create_grad);
    LEGION_FOREACH_N(DIMFUNC)
#undef DIMFUNC
    default:
      assert(false && "Unsupported dim!");
  }
}

Tensor FFModel::create_tensor(
    int numdim,
    const ParallelDim dims[],
    DataType data_type,
    const Op* op,
    int idx,
    bool create_grad)
{
  switch (numdim) {
#define DIMFUNC(DIM) \
    case DIM: \
      return create_tensor<DIM>(dims, data_type, op, idx, create_grad);
    LEGION_FOREACH_N(DIMFUNC)
#undef DIMFUNC
    default:
      assert(false && "Unsupported dim!");
  }
}

Tensor FFModel::create_tensor_legion_ordering(
    int numdim,
    const int dims[],
    DataType data_type,
    const Op* op,
    int idx,
    bool create_grad)
{
  int c_dims[MAX_TENSOR_DIM];
  for (int i = 0; i < numdim; i++)
    c_dims[i] = dims[numdim-1-i];
  return create_tensor(numdim, c_dims, data_type, op, idx, create_grad);
}

Tensor FFModel::create_tensor_legion_ordering(
    int numdim,
    const ParallelDim dims[],
    DataType data_type,
    const Op* op,
    int idx,
    bool create_grad)
{
  ParallelDim c_dims[MAX_TENSOR_DIM];
  for (int i = 0; i < numdim; i++)
    c_dims[i] = dims[numdim-1-i];
  return create_tensor(numdim, c_dims, data_type, op, idx, create_grad);
}

template<int NDIM>
Tensor FFModel::create_tensor(
    const int dims[],
    DataType data_type,
    const Op* owner_op,
    int owner_idx,
    bool create_grad)
{
  ParallelDim pdims[NDIM];
  for (int i = 0; i < NDIM; i++) {
    pdims[i].size = dims[i];
    pdims[i].degree = 1;
    pdims[i].parallel_idx = -1;
  }
  return create_tensor<NDIM>(pdims, data_type, owner_op, owner_idx, create_grad);
}

template<int NDIM>
Tensor FFModel::create_tensor(
    const ParallelDim dims[],
    DataType data_type,
    const Op* owner_op,
    int owner_idx,
    bool create_grad)
{
  Tensor tensor = new TensorBase();
  tensor->ts_guid = tensor_global_guid ++;
  tensor->data_type = data_type;
  if (owner_op == NULL) {
    NoOp* input_op = new NoOp(*this, OP_INPUT, tensor);
    layers.push_back(input_op);
    tensor->owner_op = input_op;
    tensor->owner_idx = 0;
  } else {
    tensor->owner_op = owner_op;
    tensor->owner_idx = owner_idx;
  }
  tensor->create_gradients = create_grad;
  tensor->num_dims = NDIM;
  for (int i = 0; i < NDIM; i++) {
    tensor->dims[i] = dims[NDIM-1-i];
  }
  assert(tensor->check_valid());
  return tensor;
}

template<int NDIM>
Parameter FFModel::create_weight(
    const int dims[],
    DataType data_type,
    const Op* owner_op,
    bool create_grad,
    Initializer* initializer,
    ParameterSyncType sync_type)
{
  ParallelDim pdims[NDIM];
  for (int i = 0; i < NDIM; i++)
    pdims[i].size = dims[i];
  return create_weight<NDIM>(pdims, data_type, owner_op,
      create_grad, initializer, sync_type);
}

template<int NDIM>
Parameter FFModel::create_weight(
    const ParallelDim dims[],
    DataType data_type,
    const Op* owner_op,
    bool create_grad,
    Initializer* initializer,
    ParameterSyncType sync_type)
{
  Parameter p = new TensorBase();
  p->ts_guid = tensor_global_guid ++;
  p->data_type = data_type;
  if (owner_op == NULL) {
    NoOp* weight_op = new NoOp(*this, OP_WEIGHT, p);
    layers.push_back(weight_op);
    p->owner_op = weight_op;
    p->owner_idx = 0;
  } else {
    p->owner_op = owner_op;
  }
  p->create_gradients = create_grad;
  p->initializer = initializer;
  p->sync_type = sync_type;
  p->num_dims = NDIM;
  for (int i = 0; i < NDIM; i++) {
    p->dims[i] = dims[NDIM-1-i];
  }
  assert(p->get_volume() > 0);
  assert(p->check_valid());
  return p;
}

Parameter FFModel::create_weight(
    int numdim,
    const ParallelDim dims[],
    DataType data_type,
    const Op* owner_op,
    bool create_grad,
    Initializer* initializer,
    ParameterSyncType sync_type)
{
  switch (numdim) {
#define DIMFUNC(DIM) \
    case DIM: \
      return create_weight<DIM>(dims, data_type, owner_op, create_grad, initializer, sync_type);
    LEGION_FOREACH_N(DIMFUNC)
#undef DIMFUNC
    default:
      assert(false && "Unsupported dim!");
  }
}

Parameter FFModel::create_weight_legion_ordering(
    int numdim,
    const ParallelDim dims[],
    DataType data_type,
    const Op* owner_op,
    bool create_grad,
    Initializer* initializer,
    ParameterSyncType sync_type)
{
  ParallelDim c_dims[MAX_TENSOR_DIM];
  std::reverse_copy(dims, dims+numdim, c_dims);

  return this->create_weight(numdim, c_dims, data_type, owner_op, create_grad, initializer, sync_type);
}

void FFModel::map_tensor(Tensor tensor, const Op* op)
{
  switch (tensor->num_dims) {
#define DIMFUNC(NDIM) \
    case NDIM: \
    { \
      map_tensor_with_dim<NDIM>(tensor, op); \
      break; \
    }
    LEGION_FOREACH_N(DIMFUNC)
#undef DIMFUNC
    default:
    {
      // Unsupported dim
      assert(false);
    }
  }
}

// Map tensor using parallelization strategies described in parallel_op
template<int NDIM>
void FFModel::map_tensor_with_dim(Tensor tensor, const Op* parallel_op)
{
  tensor->parallel_is = get_or_create_task_is(tensor);
  assert(tensor->owner_op != NULL);
  Context ctx = config.lg_ctx;
  Runtime* runtime = config.lg_hlr;
  Domain task_domain = runtime->get_index_space_domain(ctx, tensor->parallel_is);
  switch (task_domain.get_dim()) {
#define DIMFUNC(TDIM) \
    case TDIM: \
    { \
      map_tensor_with_dim2<NDIM, TDIM>(tensor, parallel_op); \
      break; \
    }
    LEGION_FOREACH_N(DIMFUNC)
#undef DIMFUNC
    default:
    {
      assert(false && "Unsupported Task Dim");
    }
  }
}

template<int NDIM, int TDIM>
void FFModel::map_tensor_with_dim2(Tensor tensor, const Op* parallel_op)
{
  // Step 0: check we are the owner or the owner is NULL
  // in which case set the owner to us
  if (tensor->owner_op == NULL) {
    tensor->owner_op = parallel_op;
    tensor->owner_idx = -1; // meaning tensor is not an output of op
  } else {
    assert(tensor->owner_op == parallel_op);
  }
  // Step 1: create regions
  Context ctx = config.lg_ctx;
  Runtime* runtime = config.lg_hlr;

  FieldSpace fs = runtime->create_field_space(ctx);
  FieldAllocator allocator= runtime->create_field_allocator(ctx, fs);
  switch (tensor->data_type)
  {
    case DT_FLOAT:
      allocator.allocate_field(sizeof(float), FID_DATA);
      break;
    case DT_DOUBLE:
      allocator.allocate_field(sizeof(double), FID_DATA);
      break;
    case DT_INT32:
      allocator.allocate_field(sizeof(int32_t), FID_DATA);
      break;
    case DT_INT64:
      allocator.allocate_field(sizeof(int64_t), FID_DATA);
      break;
    default:
      assert(false);
  }

  Point<NDIM> hi;
  for (int i = 0; i < NDIM; i++)
    hi[i] = tensor->dims[i].size - 1;
  Rect<NDIM> rect(Point<NDIM>::ZEROES(), hi);
  IndexSpaceT<NDIM> is = runtime->create_index_space(ctx, rect);
  tensor->region = runtime->create_logical_region(ctx, is, fs);
  if (tensor->create_gradients && config.computationMode == COMP_MODE_TRAINING) {
    tensor->region_grad = runtime->create_logical_region(ctx, is, fs);
  }
  
  // Step 2: create partitions if parallel_op != NULL
  if (parallel_op != NULL) {
    IndexSpaceT<TDIM> part_is = (IndexSpaceT<TDIM>) get_or_create_task_is(tensor);
    //Rect<TDIM> part_rect = runtime->get_index_space_domain(ctx, part_is);
    Transform<NDIM, TDIM> transform;
    Point<NDIM> ext_hi;
    for (int i = 0; i < NDIM; i++) {
      int nparts = tensor->dims[i].degree;
      ext_hi[i] = (rect.hi[i] - rect.lo[i] + nparts) / nparts - 1;
    }
    Rect<NDIM> extent(Point<NDIM>::ZEROES(), ext_hi);
    for (int i = 0; i < NDIM; i++)
      for (int j = 0; j < TDIM; j++)
        if (tensor->dims[i].parallel_idx == j)
          transform[i][j] = extent.hi[i] - extent.lo[i] + 1;
        else
          transform[i][j] = 0;
    IndexPartition ip = runtime->create_partition_by_restriction(
        ctx, is, part_is, transform, extent);
    assert(runtime->is_index_partition_disjoint(ctx, ip));
    assert(runtime->is_index_partition_complete(ctx, ip));
    tensor->part = runtime->get_logical_partition(ctx, tensor->region, ip);
    if (tensor->create_gradients && config.computationMode == COMP_MODE_TRAINING) {
      tensor->part_grad = runtime->get_logical_partition(ctx, tensor->region_grad, ip);
    }
  }
  // Step 3: initialize the tensor
  if (tensor->initializer != NULL) {
    tensor->initializer->init(this, tensor);
  }
}

void FFModel::map_weight(Tensor weight, const Op* op)
{
  switch (weight->num_dims) {
#define DIMFUNC(DIM) \
    case DIM: \
    { \
      map_weight_with_dim<DIM>(weight, op); \
      break; \
    }
    LEGION_FOREACH_N(DIMFUNC)
#undef DIMFUNC
    default:
    {
      // Unsupported dim
      assert(false);
    }
  }
}

template<int NDIM>
void FFModel::map_weight_with_dim(Tensor weight, const Op* parallel_op)
{
  // Step 0: check we are the owner or the owner is NULL
  // in which case set the owner to us
  if (weight->owner_op == NULL) {
    weight->owner_op = parallel_op;
    weight->owner_idx = -1; // meaning tensor is not an output of op
  } else {
    assert(weight->owner_op == parallel_op);
  }
  assert(parallel_op != NULL);
  int tdim = parallel_op->outputs[0]->num_dims;
  switch (parallel_op->op_type) {
    case OP_LINEAR:
    case OP_EMBEDDING:
    case OP_MULTIHEAD_ATTENTION:
    {
      switch (tdim) {
#define DIMFUNC(TDIM) \
        case TDIM: \
        { \
          map_linear_weight<NDIM, TDIM>(weight, parallel_op); \
          break; \
        }
        LEGION_FOREACH_N(DIMFUNC)
#undef DIMFUNC
        default:
        {
          assert(false);
        }
      }
      break;
    }
    case OP_CONV2D:
    case OP_BATCHNORM:
    {
      map_conv_weight<NDIM>(weight, parallel_op);
      break;
    }
    default:
    {
      fprintf(stderr, "FlexFlow currently does not support this weight"
          "type (%d). Report the error to the FlexFlow team.\n",
          parallel_op->op_type);
      assert(false && "Unsupported type for mapping weight");
    }
  }
}

void FFModel::create_disjoint_partition(int num_dims,
                                        const ParallelDim dims[],
                                        const IndexSpace& part_is,
                                        const LogicalRegion& region,
                                        LogicalPartition& part)
{
  Context ctx = config.lg_ctx;
  Runtime* runtime = config.lg_hlr;
  Domain task_domain = runtime->get_index_space_domain(ctx, part_is);
  switch ((num_dims-1)*MAX_TENSOR_DIM+task_domain.get_dim()-1) {
#define DIMFUNC(NDIM, TDIM) \
    case (NDIM-1)*MAX_TENSOR_DIM+(TDIM-1): \
    { \
      IndexSpaceT<TDIM> part_is_t(part_is); \
      return create_disjoint_partition_with_dim2<NDIM, TDIM>( \
          dims, part_is_t, region, part);  \
    }
    LEGION_FOREACH_NN(DIMFUNC)
#undef DIMFUNC
    default:
      assert(false && "Unsupported NDIM/TDIM");
  }
}

template<int NDIM, int TDIM>
void FFModel::create_disjoint_partition_with_dim2(const ParallelDim dims[],
                                                  const IndexSpaceT<TDIM>& part_is,
                                                  const LogicalRegion& region,
                                                  LogicalPartition& part)
{
  Context ctx = config.lg_ctx;
  Runtime* runtime = config.lg_hlr;
  //Rect<NDIM> part_rect = runtime->get_index_space_domain(ctx, part_is);
  Transform<NDIM, TDIM> transform;
  Point<NDIM> ext_hi;
  Rect<NDIM> rect = runtime->get_index_space_domain(ctx, region.get_index_space());
  for (int i = 0; i < NDIM; i++) {
    int nparts = dims[i].degree;
    ext_hi[i] = (rect.hi[i] - rect.lo[i] + nparts) / nparts - 1;
  }
  Rect<NDIM> extent(Point<NDIM>::ZEROES(), ext_hi);
  for (int i = 0; i < NDIM; i++)
    for (int j = 0; j < TDIM; j++)
      if (dims[i].parallel_idx == j)
        transform[i][j] = extent.hi[i] - extent.lo[i] + 1;
      else
        transform[i][j] = 0;
  IndexPartition ip = runtime->create_partition_by_restriction(
      ctx, region.get_index_space(), part_is, transform, extent);
  assert(runtime->is_index_partition_disjoint(ctx, ip));
  assert(runtime->is_index_partition_complete(ctx, ip));
  part = runtime->get_logical_partition(ctx, region, ip);
}

void FFModel::create_aliased_partition(int num_dims,
                                       const ParallelDim dims[],
                                       int aliased_dim,
                                       const IndexSpace& part_is,
                                       const LogicalRegion& region,
                                       LogicalPartition& part)
{
  Context ctx = config.lg_ctx;
  Runtime* runtime = config.lg_hlr;
  Domain task_domain = runtime->get_index_space_domain(ctx, part_is);
  switch ((num_dims-1)*MAX_TENSOR_DIM+task_domain.get_dim()-1) {
#define DIMFUNC(NDIM, TDIM) \
    case (NDIM-1)*MAX_TENSOR_DIM+(TDIM-1): \
    { \
      IndexSpaceT<TDIM> part_is_t(part_is); \
      return create_aliased_partition_with_dim2<NDIM, TDIM>( \
          dims, aliased_dim, part_is_t, region, part);  \
    }
    LEGION_FOREACH_NN(DIMFUNC)
#undef DIMFUNC
    default:
      assert(false && "Unsupported NDIM/TDIM");
  }
}

template<int NDIM, int TDIM>
void FFModel::create_aliased_partition_with_dim2(const ParallelDim dims[],
                                                 int aliased_dim,
                                                 const IndexSpaceT<TDIM>& part_is,
                                                 const LogicalRegion& region,
                                                 LogicalPartition& part)
{
  Context ctx = config.lg_ctx;
  Runtime* runtime = config.lg_hlr;
  //Rect<NDIM> part_rect = runtime->get_index_space_domain(ctx, part_is);
  Transform<NDIM, TDIM> transform;
  Point<NDIM> ext_hi;
  Rect<NDIM> rect = runtime->get_index_space_domain(ctx, region.get_index_space());
  for (int i = 0; i < NDIM; i++) {
    int nparts = dims[i].degree;
    if (aliased_dim == i)
      nparts = 1;
    ext_hi[i] = (rect.hi[i] - rect.lo[i] + nparts) / nparts - 1;
  }
  Rect<NDIM> extent(Point<NDIM>::ZEROES(), ext_hi);
  for (int i = 0; i < NDIM; i++)
    for (int j = 0; j < TDIM; j++)
      if (dims[i].parallel_idx == j && i != aliased_dim)
        transform[i][j] = extent.hi[i] - extent.lo[i] + 1;
      else
        transform[i][j] = 0;
  IndexPartition ip = runtime->create_partition_by_restriction(
      ctx, region.get_index_space(), part_is, transform, extent);
  //assert(runtime->is_index_partition_disjoint(ctx, ip));
  assert(runtime->is_index_partition_complete(ctx, ip));
  part = runtime->get_logical_partition(ctx, region, ip);
}

template<int NDIM>
void FFModel::create_disjoint_partition(const Tensor tensor,
                                        const IndexSpaceT<NDIM>& part_is,
                                        LogicalPartition& part_fwd,
                                        LogicalPartition& part_bwd)
{
  Context ctx = config.lg_ctx;
  Runtime* runtime = config.lg_hlr;
  // Check that dimension sizes match
  {
    assert(tensor->num_dims == NDIM);
    Domain domain = runtime->get_index_space_domain(ctx, part_is);
    assert(domain.get_dim() == NDIM);
  }
  Rect<NDIM> rect = runtime->get_index_space_domain(ctx, tensor->region.get_index_space());
  Rect<NDIM> part_rect = runtime->get_index_space_domain(ctx, part_is);
  Transform<NDIM, NDIM> transform;
  Point<NDIM> ext_hi;
  for (int i = 0; i < NDIM; i++) {
    int nparts = part_rect.hi[i] - part_rect.lo[i] + 1;
    ext_hi[i] = (rect.hi[i] - rect.lo[i] + nparts) / nparts - 1;
  }
  Rect<NDIM> extent(Point<NDIM>::ZEROES(), ext_hi);
  for (int i = 0; i < NDIM; i++)
    for (int j = 0; j < NDIM; j++)
      if (i == j)
        transform[i][j] = extent.hi[i] - extent.lo[i] + 1;
      else
        transform[i][j] = 0;
  IndexPartition ip = runtime->create_partition_by_restriction(
      ctx, tensor->region.get_index_space(), part_is, transform, extent);
  assert(runtime->is_index_partition_disjoint(ctx, ip));
  assert(runtime->is_index_partition_complete(ctx, ip));
  part_fwd = runtime->get_logical_partition(ctx, tensor->region, ip);
  if (tensor->region_grad != LogicalRegion::NO_REGION) {
    // Current assume forward and grad share the same index space
    assert(tensor->region.get_index_space() == tensor->region_grad.get_index_space());
    part_bwd = runtime->get_logical_partition(ctx, tensor->region_grad, ip);
  } else {
    part_bwd = LogicalPartition::NO_PART;
  }
}

template<int NDIM, int TDIM>
void FFModel::create_data_parallel_partition_with_diff_dims(const Tensor tensor,
                                                            const IndexSpaceT<TDIM>& part_is,
                                                            LogicalPartition& part_fwd,
                                                            LogicalPartition& part_bwd)
{
  assert(tensor->num_dims == NDIM);
  if (config.computationMode == COMP_MODE_TRAINING) {
    // Current assume forward and grad share the same index space
    assert(tensor->region.get_index_space() == tensor->region_grad.get_index_space());
  }
  Context ctx = config.lg_ctx;
  Runtime* runtime = config.lg_hlr;
  Rect<NDIM> rect = runtime->get_index_space_domain(ctx, tensor->region.get_index_space());
  Rect<TDIM> part_rect = runtime->get_index_space_domain(ctx, part_is);
  // Assume it is data parallel
  for (int i = 0; i < TDIM - 1; i++)
    assert(part_rect.lo[i] == part_rect.hi[i]);
  Transform<NDIM, TDIM> transform;
  Point<NDIM> ext_hi;
  for (int i = 0; i < NDIM; i++) {
    int nparts = 1;
    if (i == NDIM - 1)
      nparts = part_rect.hi[TDIM-1] - part_rect.lo[TDIM-1] + 1;
    ext_hi[i] = (rect.hi[i] - rect.lo[i] + nparts) / nparts - 1;
  }
  Rect<NDIM> extent(Point<NDIM>::ZEROES(), ext_hi);
  for (int i = 0; i < NDIM; i++)
    for (int j = 0; j < TDIM; j++)
      transform[i][j] = 0;
  transform[NDIM-1][TDIM-1] = extent.hi[NDIM-1] - extent.lo[NDIM-1] + 1;
  IndexPartition ip = runtime->create_partition_by_restriction(
      ctx, tensor->region.get_index_space(), part_is, transform, extent);
  assert(runtime->is_index_partition_disjoint(ctx, ip));
  assert(runtime->is_index_partition_complete(ctx, ip));
  part_fwd = runtime->get_logical_partition(ctx, tensor->region, ip);
  if (config.computationMode == COMP_MODE_TRAINING) {
    part_bwd = runtime->get_logical_partition(ctx, tensor->region_grad, ip);
  } else {
    part_bwd = LogicalPartition::NO_PART;
  }
}

// This function assumes:
// 1. the outer most dim of weight is channel out
// 2. partition is 2D (sample, channel_out)

template<int NDIM, int TDIM>
void FFModel::map_linear_weight(
    Tensor weight,
    const Op* op)
{
  assert(op->op_type == OP_LINEAR);
  std::string pcname = op->name;
  Context ctx = config.lg_ctx;
  Runtime* runtime = config.lg_hlr;
  Rect<TDIM> part_rect = runtime->get_index_space_domain(ctx, op->parallel_is);
  int num_parts[TDIM];
  for (int i = 0; i < TDIM; i++)
    num_parts[i] = part_rect.hi[i] - part_rect.lo[i] + 1;
  FieldSpace fs = runtime->create_field_space(ctx);
  FieldAllocator allocator= runtime->create_field_allocator(ctx, fs);
  switch (weight->data_type) {
    case DT_FLOAT:
      allocator.allocate_field(sizeof(float), FID_DATA);
      break;
    case DT_DOUBLE:
      allocator.allocate_field(sizeof(double), FID_DATA);
      break;
    case DT_INT32:
      allocator.allocate_field(sizeof(int), FID_DATA);
      break;
    default:
      assert(false);
  }
  int out_channels = weight->dims[weight->num_dims-1].size;
  // Step 1: forward region and partition
  if (weight->sync_type == ParameterSyncType::PS) {
    Point<NDIM> hi;
    for (int i = 0; i < NDIM; i++)
      hi[i] = weight->dims[i].size-1;
    Rect<NDIM> rect(Point<NDIM>::ZEROES(), hi);
    IndexSpaceT<NDIM> is = runtime->create_index_space(ctx, rect);
    weight->region = runtime->create_logical_region(ctx, is, fs);
    assert(out_channels % num_parts[0] == 0);
    hi[NDIM-1] = out_channels / num_parts[0] - 1;
    Rect<NDIM> extent(Point<NDIM>::ZEROES(), hi);
    Transform<NDIM, TDIM> transform;
    for (int i = 0; i < NDIM; i++)
      for (int j = 0; j < TDIM; j++)
        transform[i][j] = 0;
    transform[NDIM-1][0] = out_channels / num_parts[0];
    IndexPartition ip = runtime->create_partition_by_restriction(
        ctx, is, op->parallel_is, transform, extent);
    assert(runtime->is_index_partition_complete(ctx, ip));
    weight->part = runtime->get_logical_partition(
        ctx, weight->region, ip);
  } else if (weight->sync_type == ParameterSyncType::NCCL) {
    // FIXME: Currently only support the sample dimension for operators with NCCL
    //for (int i = 0; i < TDIM-1; i++)
    //  assert(num_parts[i] == 1);
    Point<NDIM> hi;
    for (int i = 0; i < NDIM; i++)
      hi[i] = weight->dims[i].size-1;
    int num_batches = 1;
    for (int i = 1; i < TDIM; i++)
      num_batches *= num_parts[i];
    hi[NDIM-1] = num_batches * out_channels - 1;
    Rect<NDIM> rect(Point<NDIM>::ZEROES(), hi);
    IndexSpaceT<NDIM> is = runtime->create_index_space(ctx, rect);
    weight->region = runtime->create_logical_region(ctx, is, fs);
    hi[NDIM-1] = out_channels / num_parts[0] - 1;
    Rect<NDIM> extent(Point<NDIM>::ZEROES(), hi);
    Transform<NDIM, TDIM> transform;
    for (int i = 0; i < NDIM; i++)
      for (int j = 0; j < TDIM; j++)
        transform[i][j] = 0;
    transform[NDIM-1][0] = out_channels / num_parts[0];
    for (int i = 1; i < TDIM; i++)
      transform[NDIM-1][i] = transform[NDIM-1][i-1] * num_parts[i-1];
    IndexPartition ip = runtime->create_partition_by_restriction(
        ctx, is, op->parallel_is, transform, extent);
    assert(runtime->is_index_partition_complete(ctx, ip));
    assert(runtime->is_index_partition_disjoint(ctx, ip));
    weight->part = runtime->get_logical_partition(
        ctx, weight->region, ip);
  } else {
    assert(false);
  }
  // Step 2: initialize region
  if (weight->initializer == NULL) {
    assert(false); // add weight initializer should be set before
  } else {
    weight->initializer->init(this, weight);
  }
  // Step 3: backward region
  if (weight->create_gradients && config.computationMode == COMP_MODE_TRAINING) {
    Point<NDIM> hi;
    for (int i = 0; i < NDIM; i++)
      hi[i] = weight->dims[i].size-1;
    int num_batches = 1;
    for (int i = 1; i < TDIM; i++)
      num_batches *= num_parts[i];
    hi[NDIM-1] = num_batches * out_channels -1;
    Rect<NDIM> rect(Point<NDIM>::ZEROES(), hi);
    IndexSpaceT<NDIM> is = runtime->create_index_space(ctx, rect);
    weight->region_grad = runtime->create_logical_region(ctx, is, fs);
    hi[NDIM-1] = out_channels / num_parts[0] - 1;
    Rect<NDIM> extent(Point<NDIM>::ZEROES(), hi);
    Transform<NDIM, TDIM> transform;
    for (int i = 0; i < NDIM; i++)
      for (int j = 0; j < TDIM; j++)
        transform[i][j] = 0;
    transform[NDIM-1][0] = out_channels / num_parts[0];
    for (int i = 1; i < TDIM; i++)
      transform[NDIM-1][i] = transform[NDIM-1][i-1] * num_parts[i-1];
    IndexPartition ip = runtime->create_partition_by_restriction(
        ctx, is, op->parallel_is, transform, extent);
    assert(runtime->is_index_partition_complete(ctx, ip));
    assert(runtime->is_index_partition_disjoint(ctx, ip));
    weight->part_grad = runtime->get_logical_partition(
        ctx, weight->region_grad, ip);
  }
}

template<int NDIM>
void FFModel::map_conv_weight(
    Tensor weight,
    const Op* op)
{
  Context ctx = config.lg_ctx;
  Runtime* runtime = config.lg_hlr;
  Rect<4> part_rect = runtime->get_index_space_domain(ctx, op->parallel_is);
  int num_par_n = part_rect.hi[3] - part_rect.lo[3] + 1;
  int num_par_c = part_rect.hi[2] - part_rect.lo[2] + 1;
  int num_par_h = part_rect.hi[1] - part_rect.lo[1] + 1;
  int num_par_w = part_rect.hi[0] - part_rect.lo[0] + 1;
  // Currently assume we do not split over the channel dimension
  assert(num_par_c == 1);
  FieldSpace fs = runtime->create_field_space(ctx);
  FieldAllocator allocator= runtime->create_field_allocator(ctx, fs);
  switch (weight->data_type) {
    case DT_FLOAT:
      allocator.allocate_field(sizeof(float), FID_DATA);
      break;
    case DT_DOUBLE:
      allocator.allocate_field(sizeof(double), FID_DATA);
      break;
    case DT_INT32:
      allocator.allocate_field(sizeof(int), FID_DATA);
      break;
    default:
      assert(false);
  }
  // Step 1: forward region and partition
  int out_channels = weight->dims[weight->num_dims-1].size;
  if (weight->sync_type == ParameterSyncType::PS) {
    Point<NDIM> hi;
    for (int i = 0; i < NDIM; i++)
      hi[i] = weight->dims[i].size-1;
    Rect<NDIM> rect(Point<NDIM>::ZEROES(), hi);
    IndexSpaceT<NDIM> is = runtime->create_index_space(ctx, rect);
    weight->region = runtime->create_logical_region(ctx, is, fs);
    Transform<NDIM, 4> transform;
    for (int i = 0; i < NDIM; i++)
      for (int j = 0; j < 4; j++)
        transform[i][j] = 0;
    IndexPartition ip = runtime->create_partition_by_restriction(
        ctx, is, op->parallel_is, transform, rect);
    assert(runtime->is_index_partition_complete(ctx, ip));
    weight->part = runtime->get_logical_partition(
        ctx, weight->region, ip);
  } else if (weight->sync_type == ParameterSyncType::NCCL) {
    // Currently only support sample and attribute parallelism for NCCL communication
    assert(num_par_c == 1);
    Point<NDIM> hi;
    for (int i = 0; i < NDIM; i++)
      hi[i] = weight->dims[i].size-1;
    hi[NDIM-1] = num_par_n * num_par_h * num_par_w * out_channels - 1;
    Rect<NDIM> rect(Point<NDIM>::ZEROES(), hi);
    IndexSpaceT<NDIM> is = runtime->create_index_space(ctx, rect);
    weight->region = runtime->create_logical_region(ctx, is, fs);
    hi[NDIM-1] = out_channels-1;
    Rect<NDIM> extent(Point<NDIM>::ZEROES(), hi);
    Transform<NDIM, 4> transform;
    for (int i = 0; i < NDIM; i++)
      for (int j = 0; j < 4; j++)
        transform[i][j] = 0;
    transform[NDIM-1][0] = out_channels;
    transform[NDIM-1][1] = out_channels * num_par_w;
    transform[NDIM-1][2] = out_channels * num_par_w * num_par_h;
    transform[NDIM-1][3] = out_channels * num_par_w * num_par_h * num_par_c;
    IndexPartition ip = runtime->create_partition_by_restriction(
        ctx, is, op->parallel_is, transform, extent);
    assert(runtime->is_index_partition_complete(ctx, ip));
    assert(runtime->is_index_partition_disjoint(ctx, ip));
    weight->part = runtime->get_logical_partition(
        ctx, weight->region, ip);
  } else {
    // Unsupported Parameter type
    assert(false);
  }
  // Step 2: initialize region
  if (weight->initializer == NULL) {
    assert(false); // add weight initializer should be set before
  } else {
    weight->initializer->init(this, weight);
  }
  // Step 3: backward regin and partition
  if (weight->create_gradients && config.computationMode == COMP_MODE_TRAINING) {
    Point<NDIM> hi;
    for (int i = 0; i < NDIM; i++)
      hi[i] = weight->dims[i].size-1;
    hi[NDIM-1] = num_par_n * num_par_h * num_par_w * out_channels - 1;
    Rect<NDIM> rect(Point<NDIM>::ZEROES(), hi);
    IndexSpaceT<NDIM> is = runtime->create_index_space(ctx, rect);
    weight->region_grad = runtime->create_logical_region(ctx, is, fs);
    hi[NDIM-1] = out_channels-1;
    Rect<NDIM> extent(Point<NDIM>::ZEROES(), hi);
    Transform<NDIM, 4> transform;
    for (int i = 0; i < NDIM; i++)
      for (int j = 0; j < 4; j++)
        transform[i][j] = 0;
    transform[NDIM-1][0] = out_channels;
    transform[NDIM-1][1] = out_channels * num_par_w;
    transform[NDIM-1][2] = out_channels * num_par_w * num_par_h;
    transform[NDIM-1][3] = out_channels * num_par_w * num_par_h * num_par_c;
    IndexPartition ip = runtime->create_partition_by_restriction(
        ctx, is, op->parallel_is, transform, extent);
    assert(runtime->is_index_partition_complete(ctx, ip));
    assert(runtime->is_index_partition_disjoint(ctx, ip));
    weight->part_grad = runtime->get_logical_partition(
        ctx, weight->region_grad, ip);
  }
}

template<int NDIM, int TDIM>
Tensor FFModel::create_linear_replica(const int dims[],
                                      const IndexSpaceT<TDIM>& task_is,
                                      DataType data_type)
{
  // No need to create replica for INFERENCE
  assert(config.computationMode == COMP_MODE_TRAINING);
  Context ctx = config.lg_ctx;
  Runtime* runtime = config.lg_hlr;
  assert(NDIM >= 2);
  Rect<TDIM> part_rect = runtime->get_index_space_domain(ctx, task_is);
  int num_parts[TDIM];
  for (int i = 0; i < TDIM; i++)
    num_parts[i] = part_rect.hi[i] - part_rect.lo[i] + 1;
  Tensor replica = new TensorBase();
  replica->ts_guid = tensor_global_guid ++;
  replica->num_dims = NDIM;
  replica->data_type = data_type;
  for (int i = 0; i < NDIM; i++)
    replica->dims[i].size = dims[NDIM-1-i];
  FieldSpace fs = runtime->create_field_space(ctx);
  FieldAllocator allocator= runtime->create_field_allocator(ctx, fs);
  switch (data_type) {
    case DT_FLOAT:
      allocator.allocate_field(sizeof(float), FID_DATA);
      break;
    case DT_DOUBLE:
      allocator.allocate_field(sizeof(double), FID_DATA);
      break;
    case DT_INT32:
      allocator.allocate_field(sizeof(int), FID_DATA);
      break;
    default:
      assert(false);
  }
  Point<NDIM> hi;
  for (int i = 0; i < NDIM; i++)
    hi[i] = dims[NDIM-1-i]-1;
  Rect<NDIM> rect(Point<NDIM>::ZEROES(), hi);
  IndexSpaceT<NDIM> is = runtime->create_index_space(ctx, rect);
  replica->region_grad = runtime->create_logical_region(ctx, is, fs);
  assert(dims[0] == num_parts[0]);
  //assert(dims[1] % num_parts[1] == 0);
  hi[NDIM-1] = dims[0] / num_parts[0] - 1; // replication dim
  hi[NDIM-2] = dims[1] / num_parts[TDIM-1] - 1; // sample dim
  Rect<NDIM> extent(Point<NDIM>::ZEROES(), hi);
  Transform<NDIM, TDIM> transform;
  for (int i = 0; i < NDIM; i++)
    for (int j = 0; j < TDIM; j++)
      transform[i][j] = 0;
  transform[NDIM-1][0] = hi[NDIM-1] + 1;
  transform[NDIM-2][TDIM-1] = hi[NDIM-2] + 1;
  //transform[NDIM-2][1] = dims[1] / num_parts[1];
  IndexPartition ip = runtime->create_partition_by_restriction(
      ctx, is, task_is, transform, extent);
  assert(runtime->is_index_partition_disjoint(ctx, ip));
  assert(runtime->is_index_partition_complete(ctx, ip));
  replica->part_grad = runtime->get_logical_partition(
    ctx, replica->region_grad, ip);
  return replica;
}

IndexSpace FFModel::get_task_is(const MachineView& view) const
{
  const auto& iter = all_task_is.find(view);
  assert(iter != all_task_is.end());
  return iter->second;
}

IndexSpace FFModel::get_task_is(const ParallelConfig& pc) const
{
  MachineView view;
  view.ndims = pc.nDims;
  for (int i = 0; i < view.ndims; i++)
    view.dim[i] = pc.dim[i];
  return get_task_is(view);
}

IndexSpace FFModel::get_or_create_task_is(const Tensor tensor)
{
  MachineView view;
  view.ndims = 0;
  for (int i = 0; i < tensor->num_dims; i++)
    if (tensor->dims[i].parallel_idx >= 0) {
      view.dim[tensor->dims[i].parallel_idx] = tensor->dims[i].degree;
      view.ndims++;
    }
  if (view.ndims == 0) {
    view.ndims = 1;
    view.dim[0] = 1;
  }
  return get_or_create_task_is(view);
}

IndexSpace FFModel::get_or_create_task_is(const ParallelConfig& pc)
{
  MachineView view;
  view.ndims = pc.nDims;
  for (int i = 0; i < view.ndims; i++)
    view.dim[i] = pc.dim[i];
  return get_or_create_task_is(view);
}

IndexSpace FFModel::get_or_create_task_is(const MachineView& view)
{
  if (all_task_is.find(view) != all_task_is.end())
    return all_task_is[view];
  IndexSpace task_is;
  Context ctx = config.lg_ctx;
  Runtime* runtime = config.lg_hlr;
  switch (view.ndims) {
#define DIMFUNC(DIM) \
    case DIM: \
    { \
      Rect<DIM> task_rect; \
      for (int i = 0; i < DIM; i++) { \
        task_rect.lo[i] = 0; \
        task_rect.hi[i] = view.dim[i]-1; \
      } \
      task_is = runtime->create_index_space(ctx, task_rect); \
      break; \
    }
    LEGION_FOREACH_N(DIMFUNC)
#undef DIMFUNC
    default:
      assert(false);
  }
  printf("ndim(%d) dims[%d %d %d %d]\n",
      view.ndims, view.dim[0], view.dim[1], view.dim[2], view.dim[3]);
  all_task_is[view] = task_is;
  return task_is;
}

IndexSpace FFModel::get_or_create_task_is(const Domain& domain)
{
  MachineView view;
  view.ndims = domain.get_dim();
  for (int i = 0; i < view.ndims; i++) {
    view.dim[i] = domain.hi()[i] - domain.lo()[i] + 1;
  }
  return get_or_create_task_is(view);
}

/*
IndexSpace FFModel::get_or_create_task_is(int ndims, const std::string& pcname)
{
  ParallelConfig pc;
  bool result = config.find_parallel_config(ndims, pcname, pc);
  assert(result);
  return get_or_create_task_is(pc);
}

IndexSpace FFModel::get_task_is(int ndims, const std::string& pcname) const
{
  ParallelConfig pc;
  bool result = config.find_parallel_config(ndims, pcname, pc);
  assert(result);
  return get_task_is(pc);
}
*/

IndexSpace FFModel::get_task_is(const Domain& domain) const
{
  MachineView view;
  view.ndims = domain.get_dim();
  for (int i = 0; i < view.ndims; i++)
    view.dim[i] = domain.hi()[i] - domain.lo()[i] + 1;
  const auto& iter = all_task_is.find(view);
  assert(iter != all_task_is.end());
  return iter->second;
}

void FFModel::reset_metrics()
{
  Context ctx = config.lg_ctx;
  Runtime* runtime = config.lg_hlr;
  TaskLauncher launcher(UPDATE_METRICS_TASK_ID, TaskArgument(metrics_op, sizeof(Metrics)));
  current_metrics = runtime->execute_task(ctx, launcher);
}

void FFModel::init_layers()
{
  for (size_t i = 0; i < layers.size(); i++)
    layers[i]->init(*this);
}

void FFModel::forward(int seq_length)
{
  iter_config.seq_length = seq_length;
  for (size_t i = 0; i < layers.size(); i++)
    layers[i]->forward(*this);
}


void FFModel::recompile_on_condition(RecompileState &r)
{
  if(r.trigger())
    r.alter();
}


void FFModel::compute_metrics()
{
<<<<<<< HEAD
  Op* final_layer = get_final_layer();
  assert(final_layer->numOutputs == 1);
  metrics_op->compute(this, final_layer->outputs[0], label_tensor_with_final_part);
=======
  Op* metrics_layer = layers[metrics_input];
  assert(metrics_layer->numOutputs == 1);
  metrics_op->compute(this, &(metrics_layer->outputs[0]), &label_tensor_with_final_part);
}

void FFModel::get_metrics()
{
  metrics_input = layers.size()-1;
>>>>>>> a87ad5fa
}

void FFModel::backward(int seq_length)
{
  iter_config.seq_length = seq_length;
  assert(config.computationMode == COMP_MODE_TRAINING);
  // Compute metrics
<<<<<<< HEAD
  Op* final_layer = get_final_layer();
  assert(final_layer->numOutputs == 1);
  metrics_op->compute(this, final_layer->outputs[0], label_tensor_with_final_part);
  // Compute the gradients of the final layer wrt loss
  loss_op->backward(this, final_layer->outputs[0], label_tensor_with_final_part);
=======
  compute_metrics();
  // Compute the gradients of the final layer wrt loss
  Op* final_layer = layers[layers.size()-1];
  assert(final_layer->numOutputs == 1);
  loss_op->backward(this, &(final_layer->outputs[0]), &label_tensor_with_final_part);
>>>>>>> a87ad5fa
  // Perform backpropagation
  // std::set<LogicalRegion> resetedInputGrads;
  for (int l = layers.size() - 1; l >= 0; l--) {
#ifdef ENABLE_RESNET_INPUT_GRADIENT_OPTIMIZATION
    for (int i = 0; i < layers[l]->numInputs; i++)
      if (resetedInputGrads.find(layers[l]->inputs[i]->region) == resetedInputGrads.end()) {
        resetedInputGrads.insert(layers[l]->inputs[i]->region);
      } else {
        // This input's gradients has been reseted by other layers
        // So we should not do it again
        layers[l]->resetInputGrads[i] = false;
      }
#endif
    if(l == metrics_input && metrics_input < (int)layers.size()-1) continue; // TODO: If layer serves for metrics and for further prop
    layers[l]->backward(*this);
  }
}

void FFModel::update()
{
  optimizer->next();
  for (size_t i = 0; i < parameters.size(); i++) {
    optimizer->update(parameters[i]);
  }
}

Op* FFModel::get_final_layer() const
{
  int idx = layers.size() - 1;
  while (layers[idx]->op_type == OP_INPUT || layers[idx]->op_type == OP_WEIGHT)
    idx --;
  return layers[idx];
}

void FFModel::compile(Optimizer* _optimizer,
                      LossType loss_type,
                      const std::vector<MetricsType>& metrics,
		      CompMode comp_mode)
{
  optimizer = _optimizer;
  compile(loss_type, metrics, comp_mode);
}

bool FFModel::apply_fusion(const std::vector<Op*>& layers,
                           std::vector<Op*>& new_layers)
{
  //Context ctx = config.lg_ctx;
  //Runtime* runtime = config.lg_hlr;
  for (size_t l = 1; l < layers.size() - 1; l++) {
    size_t start = 0;
    {
      Op* opl = layers[l];
      for (int idx = 0; idx < opl->numInputs; idx++) {
        bool found = false;
        for (size_t i = 0; i < l; i++)
          if (opl->inputs[idx]->owner_op == layers[i]) {
            assert(!found);
            found = true;
            if (i > start) start = i;
          }
        assert(found || (opl->inputs[idx]->owner_op == NULL));
      }
    }
    for (size_t i = start; i < l; i++) {
<<<<<<< HEAD
      //Domain d1 = runtime->get_index_space_domain(layers[l]->outputs[0]->parallel_is);
      //Domain d2 = runtime->get_index_space_domain(layers[i]->outputs[0]->parallel_is);
      MachineView view1 = layers[l]->outputs[0]->machine_view;
      MachineView view2 = layers[i]->outputs[0]->machine_view;
      if (view1 == view2) {
=======
      Domain d1 = runtime->get_index_space_domain(layers[l]->task_is);
      Domain d2 = runtime->get_index_space_domain(layers[i]->task_is);
      ParallelConfig pc1, pc2;
      bool result = config.find_parallel_config(d1.get_dim(), layers[l]->name, pc1);
      assert(result);
      result = config.find_parallel_config(d2.get_dim(), layers[i]->name, pc2);
      assert(result);
      if (pc1 == pc2) {
>>>>>>> a87ad5fa
        FusedOp* fused_op;
        //bool created = false;
        if (layers[i]->op_type == OP_FUSED)
          fused_op = (FusedOp*) layers[i];
        else {
          //created = true;
          // cannot be an in-place operator
          if (layers[i]->has_inplace_output()) continue;
          fused_op = new FusedOp(*this, layers[i]);
        }
        if (fused_op->add_operator(*this, layers[l])) {
          // Construct new layers
          new_layers.clear();
          for (size_t j = 0; j < i; j++)
            new_layers.push_back(layers[j]);
          new_layers.push_back(fused_op);
          for (size_t j = i+1; j < layers.size(); j++) {
            if (j == l) continue; // l and i are fused
            Op* op = layers[j];
            // Update input tensors that belong to layer[l] or layer[i]
            for (int idx = 0; idx < op->numInputs; idx++) {
              if ((op->inputs[idx]->owner_op == layers[l])
              || (op->inputs[idx]->owner_op == layers[i]))
              {
                int found = -1;
                for (int k = 0; k < fused_op->numOutputs; k++)
                  if (fused_op->outputs[k]->region == op->inputs[idx]->region) {
                    assert(found == -1);
                    found = k;
                  }
                assert(found >= 0);
                op->inputs[idx] = fused_op->outputs[found];
              }
            }
            // Insert op
            new_layers.push_back(op);
          }
          // We are exact one layer fewer than the original
          assert(new_layers.size() + 1 == layers.size());
          return true;
        } else {
          //TODO: delete fused_op to avoid memory leakage
          //if (created)
            //delete fused_op;
          continue;
        }
      }
    }
  }
  return false;
}

void FFModel::compile(LossType loss_type,
                      const std::vector<MetricsType>& metrics,
                      CompMode comp_mode)
{
  if(metrics_input == -1) metrics_input = layers.size()-1;
  Context ctx = config.lg_ctx;
  Runtime* runtime = config.lg_hlr;
  config.computationMode = comp_mode;
  //if (config.import_strategy_file.length() > 0) {
  //  load_strategies_from_file(config.import_strategy_file, config.strategies);
  //}
  // Launch the graph optimize task
  {
    FFModel* model = this;
    TaskLauncher launcher(GRAPH_OPTIMIZE_TASK_ID,
        TaskArgument(&model, sizeof(FFModel*)));
    Future future = runtime->execute_task(ctx, launcher);

    GraphOptimalViewSerialized ret = future.get_result<GraphOptimalViewSerialized>();
    Deserializer dez(ret.data, ret.total_bytes);
    // Reconstruct layers
    Graph* best_graph = new Graph(this);
    std::unordered_map<Node, MachineView> optimal_views;
    deserialize_graph_optimal_view(dez, best_graph, optimal_views);
    layers.clear();
    convert_graph_to_layers(best_graph, optimal_views);
    delete best_graph;
  }

  bool repl_labels = (layers[layers.size()-1]->op_type == OP_AGG_SPEC);
  loss_op = new Loss(loss_type, repl_labels);
  metrics_op = new Metrics(loss_type, metrics);

  // Init performance metrics
  TaskLauncher launcher(UPDATE_METRICS_TASK_ID, TaskArgument(metrics_op, sizeof(Metrics)));
  current_metrics = runtime->execute_task(ctx, launcher);

  // Perform inplace optimizations
<<<<<<< HEAD
  if (config.enable_inplace_optimizations) {
    for (size_t l = 1; l < layers.size(); l++) {
      if (layers[l]->can_inplace_output()) {
        // Assume outputs[0] is inplace with inputs[0]
        assert(layers[l]->numOutputs == 1);
        if (layers[l]->inputs[0]->owner_op != NULL) {
          //int dim1 = layers[l]->outputs[0]->num_dims;
          //int dim2 = layers[l]->inputs[0]->num_dims;
          MachineView view1 = layers[l]->outputs[0]->machine_view;
          MachineView view2 = layers[l]->inputs[0]->machine_view;
          if (view1 == view2) {
            // Check no others also need layers[l]->inputs[0]
            bool found = false;
            for (size_t i = 0; i < layers.size(); i++) {
              if (i == l) continue;
              for (int j = 0; j < layers[i]->numInputs; j++) {
                if ((layers[i]->inputs[j]->owner_op == layers[l]->inputs[0]->owner_op)
                &&(layers[i]->inputs[j]->owner_idx == layers[l]->inputs[0]->owner_idx)) {
                  found = true;
                }
=======
  for (size_t l = 1; l < layers.size(); l++) {
    if (layers[l]->can_inplace_output()) {
      // Assume outputs[0] is inplace with inputs[0]
      assert(layers[l]->numOutputs == 1);
      if (layers[l]->inputs[0].owner_op != NULL) {
        int dim1 = layers[l]->outputs[0].numDim;
        int dim2 = layers[l]->inputs[0].numDim;
        ParallelConfig pc1, pc2;
        bool result = config.find_parallel_config(dim1, layers[l]->name, pc1);
        assert(result);
        result = config.find_parallel_config(dim2, layers[l]->inputs[0].owner_op->name, pc2);
        assert(result);
        if (pc1 == pc2) {
          // Check no others also need layers[l]->inputs[0]
          bool found = false;
          for (size_t i = 0; i < layers.size(); i++) {
            if (i == l) continue;
            for (int j = 0; j < layers[i]->numInputs; j++) {
              if ((layers[i]->inputs[j].owner_op == layers[l]->inputs[0].owner_op)
              &&(layers[i]->inputs[j].owner_idx == layers[l]->inputs[0].owner_idx)) {
                found = true;
>>>>>>> a87ad5fa
              }
            }
            if (!found) {
              // Perform inplace
              layers[l]->do_inplace_output();
            }
          }
        }
      }
    }
  }

  for (size_t l = 0; l < layers.size(); l++) {
    Op* op = layers[l];
    for (int i = 0; i < op->numInputs; i++) {
      assert(op->inputs[i]->owner_op != NULL);
    }
    for (int i = 0; i < op->numWeights; i++) {
      assert(op->weights[i]->owner_op != NULL);
      assert(op->weights[i]->region != LogicalRegion::NO_REGION);
      parameters.push_back(op->weights[i]);
    }
    for (int i = 0; i < op->numOutputs; i++) {
      // Output tensor
      map_tensor(op->outputs[i], op);
    }
    if (op->is_parallel_op())
      ((ParallelOp*)op)->create_input_partition(*this);
    // op->map_output_tensors(*this);
  }

  // Check correctness
  for (size_t l = 0; l < layers.size(); l++) {
    Op* op = layers[l];
    for (int i = 0; i < op->numOutputs; i++) {
      assert(op->outputs[i]->owner_op == op);
      assert(op->outputs[i]->owner_idx == i);
      assert(op->outputs[i]->ts_guid != 0);
    }
  }

  // If an operator's input is training data
  // No need to compute its gradients
  for (size_t l = 0; l < layers.size(); l++) {
    Op* op = layers[l];
    for (int i = 0; i < op->numInputs; i++) {
      if (op->inputs[i].owner_op == NULL)
        op->trainableInputs[i] = false;
    }
  }

  // Perform fusion optimizations
  if (config.perform_fusion) {
    fprintf(stderr, "Applying fusion optimizations during compilation...\n");
    fprintf(stderr, "%zu layers before fusion...\n", layers.size());
    std::vector<Op*> new_layers;
    std::vector<Op*> old_layers = layers;
    while (apply_fusion(layers, new_layers)) {
      for (size_t i = 0; i < new_layers.size(); i++)
        for (int idx = 0; idx < new_layers[i]->numInputs; idx++)
          for (size_t j = i+1; j < new_layers.size(); j++)
            if (new_layers[i]->inputs[idx]->owner_op == new_layers[j])
              assert(false);
      layers = new_layers;
    }
    // Check integrity
    for (size_t l = 0; l < layers.size(); l++) {
      if (layers[l]->op_type == OP_FUSED) {
        FusedOp* fused = (FusedOp*) layers[l];
        int ioff = 0, woff = 0, ooff = 0;
        for (int op = 0; op < fused->numOperators; op++) {
          Op* old_op = fused->operators[op];
          for (int i = 0; i < fused->op_num_inputs[op]; i++) {
            int my_off = fused->op_input_idx[i+ioff];
            if (fused->op_input_source[i+ioff] == FusedOp::SOURCE_INPUT) {
              assert(fused->inputs[my_off]->region == old_op->inputs[i]->region);
            } else if (fused->op_input_source[i+ioff] == FusedOp::SOURCE_OUTPUT) {
              assert(fused->outputs[my_off]->region == old_op->inputs[i]->region);
            } else
              assert(false);
          }
          for (int i = 0; i < fused->op_num_weights[op]; i++) {
            int my_off = fused->op_weight_idx[i+woff];
            assert(fused->op_weight_source[i+woff] == FusedOp::SOURCE_WEIGHT);
            assert(fused->weights[my_off]->region == old_op->weights[i]->region);
          }
          for (int i = 0; i < fused->op_num_outputs[op]; i++) {
            int my_off = fused->op_output_idx[i+ooff];
            assert(fused->op_output_source[i+ooff] == FusedOp::SOURCE_OUTPUT);
            assert(fused->outputs[my_off]->region == old_op->outputs[i]->region);
          }
          ioff += fused->op_num_inputs[op];
          woff += fused->op_num_weights[op];
          ooff += fused->op_num_outputs[op];
        }
      } else {
        bool found = false;
        for (size_t i = 0; i < old_layers.size(); i++) {
          if (old_layers[i] == layers[l]) {
            assert(!found);
            found = true;
          }
        }
        assert(found);
      }
    }
    fprintf(stderr, "%zu layers after fusion...\n", layers.size());
    for (size_t i = 0; i < layers.size(); i++) {
        Op* op = layers[i];
        printf("layer[%zu]: type(%s) guid(%lu)\n", i, optype_to_string(layers[i]->op_type).c_str(), layers[i]->op_guid);
        for (int j = 0; j < op->numInputs; j++) {
          LogicalRegion handle = op->inputs[j]->region;
          printf("inputs[%d] region(%d,%d,%d)\n", j, handle.get_index_space().get_id(),
                            handle.get_field_space().get_id(),
                            handle.get_tree_id());
        }
        for (int j = 0; j < op->numOutputs; j++) {
          LogicalRegion handle = op->outputs[j]->region;
          printf("outputs[%d] region(%d,%d,%d)\n", j, handle.get_index_space().get_id(),
                            handle.get_field_space().get_id(),
                            handle.get_tree_id());
        }
        for (int j = 0; j < op->numWeights; j++) {
          LogicalRegion handle = op->weights[j]->region;
          printf("weights[%d] region(%d,%d,%d)\n", j, handle.get_index_space().get_id(),
                            handle.get_field_space().get_id(),
                            handle.get_tree_id());
        }
    }
  }
  Op* final_layer = get_final_layer();
  // FIXME: currently assume the final layer has exactly one output
  assert(final_layer->numOutputs == 1);
  for (size_t i = 0; i < layers.size(); i++) {
      Op* op = layers[i];
      printf("layer[%zu]: type(%d)\n", i, layers[i]->op_type);
      for (int j = 0; j < op->numInputs; j++) {
        LogicalRegion handle = op->inputs[j]->region;
        printf("inputs[%d] region(%d,%d,%d)\n", j, handle.get_index_space().get_id(),
                          handle.get_field_space().get_id(),
                          handle.get_tree_id());
      }
      for (int j = 0; j < op->numOutputs; j++) {
        LogicalRegion handle = op->outputs[j]->region;
        printf("outputs[%d] region(%d,%d,%d)\n", j, handle.get_index_space().get_id(),
                          handle.get_field_space().get_id(),
                          handle.get_tree_id());
      }
  }
  //assert(final_layer->outputs[0].num_dims == 2);
  ParallelDim dims[MAX_TENSOR_DIM];
  int num_dims = final_layer->outputs[0]->num_dims;
  // Note that FlexFlow's runtim internally reverse the array ordering
<<<<<<< HEAD
  for (int i = 0; i < num_dims; i++)
    dims[i] = final_layer->outputs[0]->dims[i];
=======
  Op* first_layer = layers[0];
  int input_dims = first_layer->inputs[0].numDim;
  // FIXME: Currently assume 1st input for 1st layer = batch_size
  int batch_size = first_layer->inputs[0].adim[input_dims-1];
  dims[0] = batch_size;
  for (int i = 1; i < num_dims; i++)
    dims[i] = final_layer->outputs[0].adim[num_dims-1-i];
>>>>>>> a87ad5fa
  DataType label_type = DT_FLOAT;
  if (loss_type == LOSS_SPARSE_CATEGORICAL_CROSSENTROPY) {
    // assign dims[num_dims-1] = 1 for sparse categorical labels
    assert(dims[0].degree == 1);
    dims[0].size = 1;
    label_type = DT_INT32;
  }
  // create label tensor
  switch (num_dims) {
#define DIMFUNC(DIM) \
    case DIM: \
    { \
      label_tensor = create_tensor_legion_ordering(num_dims, dims, label_type); \
      label_tensor->machine_view = final_layer->outputs[0]->machine_view; \
      map_tensor(label_tensor, label_tensor->owner_op); \
      label_tensor_with_final_part = label_tensor; \
      break; \
    }
    LEGION_FOREACH_N(DIMFUNC)
#undef DIMFUNC
    default:
    {
      assert(false && "Unsupported dim");
    }
  }
  // init optimizer
  assert(optimizer != NULL);
  optimizer->init();

#ifdef FF_USE_NCCL
  if (config.computationMode == COMP_MODE_TRAINING) {
    // init all nccl communicators
    for (size_t l = 0; l < layers.size(); l++) {
      // Only create nccl for weights
      if (layers[l]->op_type != OP_WEIGHT) continue;
      MachineView view = layers[l]->outputs[0]->machine_view;
      if (view_hash_to_nccl_comms.find(view.hash())==view_hash_to_nccl_comms.end()) {
        TaskLauncher launcher(NCCL_GETUNIQUEID_TASK_ID, TaskArgument(NULL, 0));
        Future future = runtime->execute_task(ctx, launcher);
        ncclUniqueId ncclId = future.get_result<ncclUniqueId>();
        IndexSpace task_is = get_or_create_task_is(view);
        ArgumentMap argmap;
        IndexLauncher index_launcher(NCCL_INIT_COMMS_TASK_ID, task_is,
            TaskArgument(&ncclId, sizeof(ncclUniqueId)), argmap,
            Predicate::TRUE_PRED, false/*must*/, 0/*mapper_id*/,
            view.hash()/*MappingTagID*/);
        FutureMap fm = runtime->execute_index_space(ctx, index_launcher);
        fm.wait_all_results();
        int idx = 0;
        Domain task_domain = runtime->get_index_space_domain(ctx, task_is);
        ncclComm_t* nccl_comms = (ncclComm_t*) malloc(sizeof(ncclComm_t)*task_domain.get_volume());
        for (Domain::DomainPointIterator it(task_domain); it; it++, idx++) {
          nccl_comms[idx] = fm.get_result<ncclComm_t>(*it);
        }
        view_hash_to_nccl_comms[view.hash()] = nccl_comms;
      }
    }
  }
#endif
}

struct PropagationEdgeInfo {
  Op *dstOp;
  size_t size;
};

float randf() {
  return static_cast<float>(std::rand()) / static_cast<float>(RAND_MAX);
}

#ifdef FF_USE_PROPAGATE
void FFModel::propagate(std::map<Op*, ParallelConfig> const &current,
                        std::map<Op*, ParallelConfig> &next) const {
  next = current;
  size_t opId = std::rand() % (layers.size() - 1);
  //TODO: need to make sure opId is not an output layer of the model
  assert (opId != layers.size() - 1);

  std::vector<PropagationEdgeInfo> choosable_edges;
  std::unordered_set<Op *> opsSeen;

  auto bwd_edge_map = this->get_bwd_edge_map();

  Op *selected_op = this->layers[opId];
  do {
    opsSeen.insert(selected_op);
    choosable_edges.clear();
    for (int i = 0; i < selected_op->numInputs; i++) {
      auto const &input = selected_op->inputs[i];
      if (opsSeen.find(input.owner_op) == opsSeen.end()) {
        PropagationEdgeInfo edgeInfo;
        edgeInfo.dstOp = selected_op->inputs[i].owner_op;
        if (edgeInfo.dstOp == NULL) {
          continue;
        }
        if (!edgeInfo.dstOp->is_adoptable_parallel_config(*this, next.at(selected_op))) {
          continue;
        }
        assert(edgeInfo.dstOp != NULL);
        edgeInfo.size = selected_op->inputs[i].get_volume();
        choosable_edges.push_back(edgeInfo);
      }
    }
    if (bwd_edge_map.find(selected_op) != bwd_edge_map.end()) {
      for (auto const &kv : bwd_edge_map.at(selected_op)) {
        if (opsSeen.find(kv.first) == opsSeen.end()) {
          PropagationEdgeInfo edgeInfo;
          edgeInfo.dstOp = kv.first;
          assert(edgeInfo.dstOp != NULL);
          if (!edgeInfo.dstOp->is_adoptable_parallel_config(*this, next.at(selected_op))) {
            continue;
          }
          edgeInfo.size = kv.second;
          choosable_edges.push_back(edgeInfo);
        }
      }
    }

    if (choosable_edges.size() == 0) {
      break;
    }

    float avg_edge_size = 0.0f;
    for (auto const &edge : choosable_edges) {
      avg_edge_size += edge.size;
    }
    avg_edge_size /= choosable_edges.size();
    std::vector<float> edge_weights;
    for (auto const &edge : choosable_edges) {
      edge_weights.push_back(
          FFModel::PROPAGATION_SIZE_WEIGHT * edge.size
            + avg_edge_size * (1 - FFModel::PROPAGATION_SIZE_WEIGHT)
      );
    }
    assert (edge_weights.size() == choosable_edges.size());
    PropagationEdgeInfo chosenEdgeInfo = select_random(choosable_edges, edge_weights);

    auto const &dstOp = chosenEdgeInfo.dstOp;
    if (next.at(selected_op).is_data_parallel()) {
      next[dstOp] = next.at(selected_op).change_data_parallel_dimensionality(dstOp->get_dimension());
      assert (dstOp->is_valid_parallel_config(*this, next.at(dstOp)));
    }
    selected_op = chosenEdgeInfo.dstOp;
  } while (randf() < FFModel::CONTINUE_PROPAGATION_CHANCE);
}
#endif

void FFModel::rewrite(const std::map<const Op*, ParallelConfig>& current,
                      std::map<const Op*, ParallelConfig>& next,
                      bool use_propagation) const
{
  next = current;
  float propagate_chance;
  if (use_propagation) {
    propagate_chance = FFModel::PROPAGATION_CHANCE;
  } else {
    propagate_chance = 0.0f;
  }

  if (randf() < propagate_chance) {
#ifdef FF_USE_PROPAGATE
    this->propagate(current, next);
#endif
  } else {
    size_t opId = std::rand() % layers.size();
    //TODO: need to make sure opId is not an output layer of the model
    if (opId == layers.size() - 1)
      return;
    next[layers[opId]] = layers[opId]->get_random_parallel_config(*this);
  }
}

void FFModel::mcmc_optimize(std::map<const Op*, ParallelConfig>& best,
                            size_t budget, float alpha,
                            CompMode comp_mode,
                            bool use_propagation) const
{
  // Start from data parallel
  std::map<const Op*, ParallelConfig> current, next;
  float best_runtime = simulator->simulate_runtime(this, best, comp_mode);
  current = best;
  float current_runtime = best_runtime;
  size_t reset_span = budget / 100, last_reset_iter = 0;
  if (reset_span == 0)
    reset_span = 1;
  if (reset_span > 1000)
    reset_span = 1000;
  for (size_t iter = 0; iter <= budget; iter++) {
    // Reset the current strategy to be the best strategy
    if (iter - last_reset_iter >= reset_span) {
      current = best;
      current_runtime = best_runtime;
      last_reset_iter = iter;
    }
    rewrite(current, next, use_propagation);
    float next_runtime = simulator->simulate_runtime(this, next, comp_mode);
    if (iter % 1000 == 0) {
      printf("iteration(%zu) current_strategy(%.4lf) best_strategy(%.4lf)\n", iter,
             current_runtime, best_runtime);
    }
    float rn = static_cast<float>(std::rand()) / static_cast<float>(RAND_MAX);
    //float ratio = (next_runtime - current_runtime) / current_runtime;
    float diff = (next_runtime - current_runtime);
    if (next_runtime < best_runtime) {
      best_runtime = next_runtime;
      best = next;
    }
    if (next_runtime < current_runtime) {
      current = next;
      current_runtime = next_runtime;
    } else if (rn < std::exp(-alpha * diff)) {
      current = next;
      current_runtime = next_runtime;
    }
  }
  printf("=========== Best Discovered Strategy ==========\n");
  simulator->simulate_runtime(this, best, comp_mode, this->config.export_strategy_task_graph_file);
  std::map<const Op*, ParallelConfig>::const_iterator it;
  for (it = best.begin(); it != best.end(); it++) {
    printf("[%s] num_dims(%d) dims[", it->first->name, it->second.nDims);
    for (int i = 0; i < it->second.nDims; i++)
      if (i < it->second.nDims - 1)
        printf("%d,", it->second.dim[i]);
      else
        printf("%d", it->second.dim[i]);
    printf("] device_ids[");
    for (int i = 0; i < it->second.num_parts(); i++)
      if (i < it->second.num_parts() - 1)
        printf("%d,", it->second.device_ids[i]);
      else
        printf("%d", it->second.device_ids[i]);
    printf("]\n");
  }
  printf("============= MCMC Search Finished ============\n\n");
}

void FFModel::zero_gradients(void)
{
  for (int l = layers.size() - 1; l >= 0; l--)
    layers[l]->zero_grad(*this);
}

void FFModel::print_layers(int id)
{
  if (id == -1) {
    for (size_t i = 0; i < layers.size(); i++) {
      layers[i]->print_layer(*this);
    }
  } else {
    layers[id]->print_layer(*this);
  }
}

std::string FFModel::get_operator_type_name(OperatorType type) const
{
  switch(type) {
    case OP_CONV2D: return "Conv2D";
    case OP_DROPOUT: return "Dropout";
    case OP_LINEAR: return "Dense";
    case OP_BATCHMATMUL: return "BatchMatMul";
    case OP_POOL2D: return "Pool2D";
    case OP_RELU: return "ReLU";
    case OP_SIGMOID: return "Sigmoid";
    case OP_TANH: return "Tanh";
    case OP_ELU: return "Elu";
    case OP_FLAT: return "Flat";
    case OP_SOFTMAX: return "Softmax";
    case OP_BATCHNORM: return "BatchNorm";
    case OP_CONCAT: return "Concat";
    case OP_SPLIT: return "Split";
    case OP_EMBEDDING: return "Embedding";
    case OP_GROUP_BY: return "Group_by";
    case OP_CACHE: return "Cache";
    case OP_AGGREGATE: return "Aggregate cooperation";
    case OP_AGG_SPEC: return "Aggregate specification";
    case OP_RESHAPE: return "Reshape";
    case OP_REVERSE: return "Reverse";
    case OP_TRANSPOSE: return "Transpose";
    case OP_EW_ADD: return "Add";
    case OP_EW_MUL: return "Mul";
    case OP_MATMUL: return "Matmul";
    case OP_MUL: return "Mul";
    case OP_ENLARGE: return "Enlarge";
    case OP_SQUEEZE: return "Squeeze";
    case OP_UNSQUEEZE: return "Unsqueeze";
    case OP_EW_SUB: return "Sub";
    case OP_EW_DIV: return "Div";
    case OP_EW_EQUAL: return "Equal";
    case OP_EW_GREATER: return "Greater";
    case OP_EW_LESS: return "Less";
    case OP_EW_MAX: return "Max";
    case OP_EW_MIN: return "Min";
    case OP_REDUCE_ARGMAX: return "ReduceArgMax";
    case OP_REDUCE_ARGMIN: return "ReduceArgMin";
    case OP_REDUCE_MAX: return "ReduceMax";
    case OP_REDUCE_MEAN: return "ReduceMean";
    case OP_REDUCE_MIN: return "ReduceMin";
    case OP_REDUCE_PROD: return "ReduceProd";
    case OP_REDUCE_SUM: return "ReduceSum";
    case OP_PAD: return "Pad";
    case OP_SHAPE: return "Shape";
    case OP_SIZE: return "Size";
    case OP_TOPK: return "TopK";
    case OP_WHERE: return "Where";
    case OP_CEIL: return "Ceil";
    case OP_CAST: return "Cast";
    case OP_EXP: return "Exp";
    case OP_ROUND: return "Round";
    case OP_LOG: return "Log";
    case OP_LOGICAL_NOT: return "LogicalNot";
    case OP_SQRT: return "Sqrt";
    case OP_LEAKYRELU: return "LeakyReLU";
    case OP_SLICE: return "Slice";
    case OP_RESIZE: return "Resize";
    case OP_PRELU: return "PReLU";
    case OP_MULTIHEAD_ATTENTION: return "MultiHeadAttention";
    case OP_INPUT: return "Input";
    case OP_WEIGHT: return "Weight";
    case OP_NOOP: return "NoOp";
    case OP_FUSED: return "FusedOp";
    // Parallel Ops
    case OP_REPARTITION: return "Repartition";
    case OP_COMBINE: return "Combine";
    case OP_REPLICATE: return "Replicate";
    case OP_REDUCTION: return "Reduction";
    case OP_PIPELINE: return "Pipeline";
    case OP_FUSED_PARALLEL: return "FusedParallelOp";
    default: assert(false && "Not supported Operator type"); return "Unsupported";
  }
}

std::unordered_map<Op *, std::vector<std::pair<Op *, int>>> FFModel::get_bwd_edge_map() const {
  std::unordered_map<Op *, std::vector<std::pair<Op *, int>>> bwd_edge_map;
  for (auto const &layer : this->layers) {
    for (int i = 0; i < layer->numInputs; i++) {
      Op *src = (Op*) layer->inputs[i]->owner_op;
      bwd_edge_map[src].push_back({layer, layer->inputs[i]->get_volume()});
    }
  }

  return bwd_edge_map;
};

PerfMetrics FFModel::update_metrics_task(const Task *task,
                                         const std::vector<PhysicalRegion>& regions,
                                         Context ctx, Runtime* runtime)
{
  Metrics* m = (Metrics*) task->args;
  if (task->futures.size() == 0) {
    // Create an empty future
    PerfMetrics perf;
    return perf;
  }
  assert(task->futures.size() > 1);
  PerfMetrics all_metrics = task->futures[0].get_result<PerfMetrics>();
  for (size_t i = 1; i < task->futures.size(); i++) {
    PerfMetrics one_metrics = task->futures[i].get_result<PerfMetrics>();
    all_metrics.update(one_metrics);
  }
  all_metrics.print(m);
  //fprintf(stderr, "acc_train_loss: %.4lf train_accuracy: %.2lf%%(%d/%d)\n",
  //        all_metrics.train_loss / all_metrics.train_all,
  //        all_metrics.train_correct * 100.0f / all_metrics.train_all,
  //        all_metrics.train_correct, all_metrics.train_all);
  return all_metrics;
}

void Op::prefetch(const FFModel& ff)
{
  // TODO: perform prefetch for performance imporvement
}

#ifdef DEADCODE
// ========================================================
// class DataLoader
// ========================================================
DataLoader::DataLoader(std::string datasetPath)
{
  std::string trainPath = datasetPath + "/train";
  std::string valPath = datasetPath + "/val";
  DIR* trainDir = opendir(trainPath.c_str());
  DIR* valDir = opendir(valPath.c_str());
  if (!trainDir) {
    log_model.print("Failed to open %s\n", trainPath.c_str());
    return;
  }
  if (!valDir) {
    log_model.print("Failed to open %s\n", valPath.c_str());
    return;
  }
  for (struct dirent* dp = readdir(trainDir); dp; dp = readdir(trainDir)) {
    std::string labelId(dp->d_name);
    if (labelId == "." || labelId == "..")
      continue;
    DIR* labelDir = opendir((trainPath + "/" + labelId).c_str());
    if (!labelDir)
      continue;
    for (struct dirent* sp = readdir(labelDir); sp; sp = readdir(labelDir)) {
      std::string sampleId(sp->d_name);
      if (sampleId == "." || sampleId == "..")
        continue;

    }
    printf("%s/%s\n", trainPath.c_str(), labelId.c_str());
    closedir(labelDir);
  }
  closedir(trainDir);
  closedir(valDir);
}

bool DataLoader::get_samples(int numSamples, DataLoadMeta &meta)
{
  meta.numSamples = numSamples;
  for (int i = 0; i < numSamples; i++) {
    if (sampleIter == samples.end())
      sampleIter = samples.begin();
    meta.samples[i] = *sampleIter;
  }
  return true;
}

bool DataLoader::shuffle_samples(void)
{
  std::random_shuffle(samples.begin(), samples.end());
  return true;
}
#endif

// ========================================================
// class FFIterationConfig
// ========================================================
FFIterationConfig::FFIterationConfig()
{
  seq_length = -1;
}

void FFIterationConfig::reset()
{
  seq_length = -1;
}

// ========================================================
// class FFConfig
// ========================================================

// Default Config Parameters
struct DefaultConfig {
  const static int epochs = 1;
  //const static int iterations = 1;
  const static int batchSize = 64;
  const static bool profiling = false;
  constexpr static float learningRate = 0.01f;
  constexpr static float weightDecay = 0.0001f;
  const static size_t workSpaceSize = (size_t)1 * 1024 * 1024 * 1024; // 2GB
  const static int numNodes = 1;
  const static int workersPerNode = 0;
  const static int cpusPerNode = 0;
  const static size_t searchBudget = 0;
  const static size_t simulatorWorkSpaceSize = (size_t)2 * 1024 * 1024 * 1024; //2GB
  constexpr static float searchAlpha = 1.2f;
  const static bool searchOverlapBackwardUpdate = false;
  const static bool onlyDataParallel = false;
  const static bool enableSampleParallel = true;
  const static bool enableParameterParallel = false;
  const static bool enableAttributeParallel = false;
  const static bool enableInplaceOptimizations = false;
  const static bool allowTensorOpMathConversion = false;
  const static int machine_model_version = 0;
  const static int simulator_segment_size = 16777216; // 16 MB
  const static int simulator_max_num_segments = 1;
<<<<<<< HEAD
  const static int base_optimize_threshold = 10;
=======
  const static bool enable_control_replication = false;
  const static int python_data_loader_type = 1;
>>>>>>> a87ad5fa
};

FFConfig::FFConfig()
{
  epochs = DefaultConfig::epochs;
  //iterations = DefaultConfig::iterations;
  batchSize = DefaultConfig::batchSize;
  profiling = DefaultConfig::profiling;
  learningRate = DefaultConfig::learningRate;
  weightDecay = DefaultConfig::weightDecay;
  workSpaceSize = DefaultConfig::workSpaceSize;
  numNodes = DefaultConfig::numNodes;
  cpusPerNode = DefaultConfig::cpusPerNode;
  workersPerNode = DefaultConfig::workersPerNode;
  simulator_work_space_size = DefaultConfig::simulatorWorkSpaceSize;
  search_budget = DefaultConfig::searchBudget;
  search_alpha = DefaultConfig::searchAlpha;
  search_overlap_backward_update = DefaultConfig::searchOverlapBackwardUpdate;
  computationMode = COMP_MODE_TRAINING;
  only_data_parallel = DefaultConfig::onlyDataParallel;
  enable_sample_parallel = DefaultConfig::enableSampleParallel;
  enable_parameter_parallel = DefaultConfig::enableParameterParallel;
  enable_attribute_parallel = DefaultConfig::enableAttributeParallel;
  enable_inplace_optimizations = DefaultConfig::enableInplaceOptimizations;
  allow_tensor_op_math_conversion = DefaultConfig::allowTensorOpMathConversion;
  machine_model_version = DefaultConfig::machine_model_version;
  simulator_segment_size = DefaultConfig::simulator_segment_size;
  simulator_max_num_segments = DefaultConfig::simulator_max_num_segments;
  enable_control_replication = DefaultConfig::enable_control_replication;
  python_data_loader_type = DefaultConfig::python_data_loader_type;
  machine_model_file = "";
  import_strategy_file = "";
  export_strategy_file = "";
  export_strategy_task_graph_file = "";
  export_strategy_computation_graph_file = "";
  dataset_path = "";
  syntheticInput = false;
  perform_fusion = false;
  base_optimize_threshold = DefaultConfig::base_optimize_threshold;

  // Parse input arguments
  {
    const InputArgs &command_args = HighLevelRuntime::get_input_args();
    char **argv = command_args.argv;
    int argc = command_args.argc;
    parse_args(argv, argc);
  }

  Runtime *runtime = Runtime::get_runtime();
  lg_hlr = runtime;
  lg_ctx = Runtime::get_context();
  field_space = runtime->create_field_space(lg_ctx);
}

void FFConfig::parse_args(char **argv, int argc)
{
  for (int i = 1; i < argc; i++)
  {
    if ((!strcmp(argv[i], "-e")) || (!strcmp(argv[i], "--epochs"))) {
      epochs = atoi(argv[++i]);
      continue;
    }
    //if ((!strcmp(argv[i], "-i")) || (!strcmp(argv[i], "--iterations"))) {
    //  iterations = atoi(argv[++i]);
    //  continue;
    //}
    if ((!strcmp(argv[i], "-b")) || (!strcmp(argv[i], "--batch-size"))) {
      batchSize = atoi(argv[++i]);
      continue;
    }
    if ((!strcmp(argv[i], "--lr")) || (!strcmp(argv[i], "--learning-rate"))) {
      learningRate = atof(argv[++i]);
      continue;
    }
    if ((!strcmp(argv[i], "--wd")) || (!strcmp(argv[i], "--weight-decay"))) {
      weightDecay = atof(argv[++i]);
      continue;
    }
    if ((!strcmp(argv[i], "-p")) || (!strcmp(argv[i], "--print-freq"))) {
      printFreq = atoi(argv[++i]);
      continue;
    }
    if ((!strcmp(argv[i], "-d")) || (!strcmp(argv[i], "--dataset"))) {
      dataset_path = std::string(argv[++i]);
      continue;
    }
    if ((!strcmp(argv[i], "--budget")) || (!strcmp(argv[i], "--search-budget"))) {
      search_budget =(size_t) atoll(argv[++i]);
      continue;
    }
    if ((!strcmp(argv[i], "--alpha")) || (!strcmp(argv[i], "--search-alpha"))) {
      search_alpha = atof(argv[++i]);
      continue;
    }
    if (!strcmp(argv[i], "--simulator-workspace-size"))
    {
      simulator_work_space_size = atoll(argv[++i]);
      continue;
    }
    if ((!strcmp(argv[i], "--import")) || (!strcmp(argv[i], "--import-strategy"))) {
      import_strategy_file = std::string(argv[++i]);
      continue;
    }
    if ((!strcmp(argv[i], "--export")) || (!strcmp(argv[i], "--export-strategy"))) {
      export_strategy_file = std::string(argv[++i]);
      continue;
    }
    if ((!strcmp(argv[i], "--only-data-parallel"))) {
      only_data_parallel = true;
      continue;
    }
    if ((!strcmp(argv[i], "--enable-parameter-parallel"))) {
      enable_parameter_parallel = true;
      continue;
    }
    if ((!strcmp(argv[i], "--enable-attribute-parallel"))) {
      enable_parameter_parallel = true;
      continue;
    }
    if (!strcmp(argv[i], "-ll:gpu"))
    {
      workersPerNode = atoi(argv[++i]);
      continue;
    }
    if (!strcmp(argv[i], "--nodes"))
    {
      numNodes = atoi(argv[++i]);
      continue;
    }
    if (!strcmp(argv[i], "-ll:cpu"))
    {
      cpusPerNode = atoi(argv[++i]);
      continue;
    }
    if (!strcmp(argv[i], "--profiling"))
    {
      profiling = true;
      continue;
    }
    if (!strcmp(argv[i], "--allow-tensor-op-math-conversion"))
    {
      allow_tensor_op_math_conversion = true;
      continue;
    }
    if (!strcmp(argv[i], "--fusion"))
    {
      perform_fusion = true;
      continue;
    }
    if (!strcmp(argv[i], "--overlap"))
    {
      search_overlap_backward_update = true;
      continue;
    }
    if (!strcmp(argv[i], "--taskgraph")) {
      export_strategy_task_graph_file = std::string(argv[++i]);
      continue;
    }
    if (!strcmp(argv[i], "--compgraph")) {
      export_strategy_computation_graph_file = std::string(argv[++i]);
      continue;
    }
    if (!strcmp(argv[i], "--machine-model-version")) {
      machine_model_version = atoi(argv[++i]);
      continue;
    }
    if (!strcmp(argv[i], "--machine-model-file")) {
      machine_model_file = std::string(argv[++i]);
      continue;
    }
    if (!strcmp(argv[i], "--simulator-segment-size")) {
      simulator_segment_size = atoi(argv[++i]);
      continue;
    }
    if (!strcmp(argv[i], "--simulator-max-num-segments")) {
      simulator_max_num_segments = atoi(argv[++i]);
      continue;
    }
    if (!strcmp(argv[i], "--enable-propagation")) {
      enable_propagation = true;
      continue;
    }
<<<<<<< HEAD
    if (!strcmp(argv[i], "--enable-inplace-optimizations")) {
      enable_inplace_optimizations = true;
      continue;
    }
    if (!strcmp(argv[i], "--search-num-nodes")) {
      search_num_nodes = atoi(argv[++i]);
      continue;
    }
    if (!strcmp(argv[i], "--search-num-workers")) {
      search_num_workers = atoi(argv[++i]);
      continue;
    }
    if (!strcmp(argv[i], "--base-optimize-threshold")) {
      base_optimize_threshold = atoi(argv[++i]);
=======
    if (!strcmp(argv[i], "--control-replication")) {
      enable_control_replication = true;
      continue;
    }
    if (!strcmp(argv[i], "--python-data-loader-type")) {
      python_data_loader_type = atoi(argv[++i]);
>>>>>>> a87ad5fa
      continue;
    }
  }
}

void register_flexflow_internal_tasks()
{
  // CNN_INIT_TASK
  {
    TaskVariantRegistrar registrar(FF_INIT_TASK_ID, "cuda_init_task");
    registrar.add_constraint(ProcessorConstraint(Processor::TOC_PROC));
    registrar.set_leaf();
    Runtime::preregister_task_variant<FFHandler, UtilityTasks::init_cuda_task>(
        registrar, "cuda_init_task");
  }
  // ElementUnary task
  {
    TaskVariantRegistrar registrar(ELEMENTUNARY_INIT_TASK_ID, "ElementWiseUnary Init");
    registrar.add_constraint(ProcessorConstraint(Processor::TOC_PROC));
    registrar.set_leaf();
    Runtime::preregister_task_variant<OpMeta*, ElementUnary::init_task>(
        registrar, "ElementWiseUnary Init Task");
  }
  {
    TaskVariantRegistrar registrar(ELEMENTUNARY_FWD_TASK_ID, "ElementWiseUnary Forward");
    registrar.add_constraint(ProcessorConstraint(Processor::TOC_PROC));
    registrar.set_leaf();
    Runtime::preregister_task_variant<ElementUnary::forward_task>(
        registrar, "ElementWiseUnary Forward Task");
  }
  {
    TaskVariantRegistrar registrar(ELEMENTUNARY_BWD_TASK_ID, "ElementWiseUnary Backward");
    registrar.add_constraint(ProcessorConstraint(Processor::TOC_PROC));
    registrar.set_leaf();
    Runtime::preregister_task_variant<ElementUnary::backward_task>(
        registrar, "ElementWiseUnary Backward Task");
  }
  // ElementBinary task
  {
    TaskVariantRegistrar registrar(ELEMENTBINARY_INIT_TASK_ID, "ElementWiseBinary Init");
    registrar.add_constraint(ProcessorConstraint(Processor::TOC_PROC));
    registrar.set_leaf();
    Runtime::preregister_task_variant<OpMeta*, ElementBinary::init_task>(
        registrar, "ElementWiseBinary Init Task");
  }
  {
    TaskVariantRegistrar registrar(ELEMENTBINARY_FWD_TASK_ID, "ElementWiseBinary Forward");
    registrar.add_constraint(ProcessorConstraint(Processor::TOC_PROC));
    registrar.set_leaf();
    Runtime::preregister_task_variant<ElementBinary::forward_task>(
        registrar, "ElementWiseBinary Forward Task");
  }
  {
    TaskVariantRegistrar registrar(ELEMENTBINARY_BWD_TASK_ID, "ElementWiseBinary Backward");
    registrar.add_constraint(ProcessorConstraint(Processor::TOC_PROC));
    registrar.set_leaf();
    Runtime::preregister_task_variant<ElementBinary::backward_task>(
        registrar, "ElementWiseBinary Backward Task");
  }
  // Conv2D task
  {
    TaskVariantRegistrar registrar(CONV2D_INIT_TASK_ID, "Conv2D Init");
    registrar.add_constraint(ProcessorConstraint(Processor::TOC_PROC));
    registrar.set_leaf();
    Runtime::preregister_task_variant<OpMeta*, Conv2D::init_task>(
        registrar, "Conv2D Init Task");
  }
  {
    TaskVariantRegistrar registrar(CONV2D_FWD_TASK_ID, "Conv2D Forward");
    registrar.add_constraint(ProcessorConstraint(Processor::TOC_PROC));
    registrar.set_leaf();
    Runtime::preregister_task_variant<Conv2D::forward_task>(
        registrar, "Conv2D Forward Task");
  }
  {
    TaskVariantRegistrar registrar(CONV2D_BWD_TASK_ID, "Conv2D Backward");
    registrar.add_constraint(ProcessorConstraint(Processor::TOC_PROC));
    registrar.set_leaf();
    Runtime::preregister_task_variant<Conv2D::backward_task>(
        registrar, "Conv2D Backward Task");
  }
  //{
  //  TaskVariantRegistrar registrar(CONV2D_UPD_TASK_ID, "Conv2D Update");
  //  registrar.add_constraint(ProcessorConstraint(Processor::TOC_PROC));
  //  registrar.set_leaf();
  //  Runtime::preregister_task_variant<Conv2D::update_task>(
  //     registrar, "Conv2D Update Task");
  //}
  // Dropout task
  {
    TaskVariantRegistrar registrar(DROPOUT_INIT_TASK_ID, "Dropout Init");
    registrar.add_constraint(ProcessorConstraint(Processor::TOC_PROC));
    registrar.set_leaf();
    Runtime::preregister_task_variant<OpMeta*, Dropout::init_task>(
        registrar, "Dropout Init Task");
  }
  {
    TaskVariantRegistrar registrar(DROPOUT_FWD_TASK_ID, "Dropout Forward");
    registrar.add_constraint(ProcessorConstraint(Processor::TOC_PROC));
    registrar.set_leaf();
    Runtime::preregister_task_variant<Dropout::forward_task>(
        registrar, "Dropout Forward Task");
  }
  {
    TaskVariantRegistrar registrar(DROPOUT_BWD_TASK_ID, "Dropout Backward");
    registrar.add_constraint(ProcessorConstraint(Processor::TOC_PROC));
    registrar.set_leaf();
    Runtime::preregister_task_variant<Dropout::backward_task>(
        registrar, "Dropout Backward Task");
  }
  // Embedding task GPU
  {
    TaskVariantRegistrar registrar(EMBED_INIT_TASK_ID, "Embedding Init");
    registrar.add_constraint(ProcessorConstraint(Processor::TOC_PROC));
    registrar.set_leaf();
    Runtime::preregister_task_variant<OpMeta*, Embedding::init_task>(
        registrar, "Embedding Init Task");
  }
  {
    TaskVariantRegistrar registrar(EMBED_FWD_TASK_ID, "Embedding Forward");
    registrar.add_constraint(ProcessorConstraint(Processor::TOC_PROC));
    registrar.set_leaf();
    Runtime::preregister_task_variant<Embedding::forward_task>(
        registrar, "Embedding Forward Task");
  }
  {
    TaskVariantRegistrar registrar(EMBED_BWD_TASK_ID, "Embedding Backward");
    registrar.add_constraint(ProcessorConstraint(Processor::TOC_PROC));
    registrar.set_leaf();
    Runtime::preregister_task_variant<Embedding::backward_task>(
        registrar, "Embedding Backward Task");
  }
  // Embedding task CPU
  /* {
    TaskVariantRegistrar registrar(EMBED_FWD_TASK_ID, "Embedding Forward");
    registrar.add_constraint(ProcessorConstraint(Processor::LOC_PROC));
    registrar.set_leaf();
    Runtime::preregister_task_variant<Embedding::forward_task_cpu>(
        registrar, "Embedding Forward Task");
  }
  {
    TaskVariantRegistrar registrar(EMBED_BWD_TASK_ID, "Embedding Backward");
    registrar.add_constraint(ProcessorConstraint(Processor::LOC_PROC));
    registrar.set_leaf();
    Runtime::preregister_task_variant<Embedding::backward_task_cpu>(
        registrar, "Embedding Backward Task");
  }*/


  // Cache task CPU
  {
    TaskVariantRegistrar registrar(CACHE_INIT_TASK_ID, "Cache Init");
    registrar.add_constraint(ProcessorConstraint(Processor::TOC_PROC));
    registrar.set_leaf();
    Runtime::preregister_task_variant<OpMeta*, Cache::init_task>(
        registrar, "Cache Init Task");
  }
  {
    TaskVariantRegistrar registrar(CACHE_FWD_TASK_ID, "Cache Forward");
    registrar.add_constraint(ProcessorConstraint(Processor::TOC_PROC));
    registrar.set_leaf();
    Runtime::preregister_task_variant<Cache::forward_task>(
        registrar, "Cache Forward Task");
  }
  {
    TaskVariantRegistrar registrar(CACHE_UPDATE_TASK_ID, "Cache Update");
    registrar.add_constraint(ProcessorConstraint(Processor::TOC_PROC));
    registrar.set_leaf();
    Runtime::preregister_task_variant<float, Cache::update_task>(
        registrar, "Cache Update Task");
  }
  // Group by task CPU
  {
    TaskVariantRegistrar registrar(GROUP_BY_INIT_TASK_ID, "Group_by Init");
    registrar.add_constraint(ProcessorConstraint(Processor::TOC_PROC));
    registrar.set_leaf();
    Runtime::preregister_task_variant<OpMeta*, Group_by::init_task>(
        registrar, "Group_by Init Task");
  }
  {
    TaskVariantRegistrar registrar(GROUP_BY_FWD_TASK_ID, "Group_by Forward");
    registrar.add_constraint(ProcessorConstraint(Processor::TOC_PROC));
    registrar.set_leaf();
    Runtime::preregister_task_variant<Group_by::forward_task>(
        registrar, "Group_by Forward Task");
  }
  {
    TaskVariantRegistrar registrar(GROUP_BY_BWD_TASK_ID, "Group_by Backward");
    registrar.add_constraint(ProcessorConstraint(Processor::TOC_PROC));
    registrar.set_leaf();
    Runtime::preregister_task_variant<Group_by::backward_task>(
        registrar, "Group_by Backward Task");
  }

  // Aggregate task CPU
  {
    TaskVariantRegistrar registrar(AGGREGATE_INIT_TASK_ID, "Aggregate Init");
    registrar.add_constraint(ProcessorConstraint(Processor::TOC_PROC));
    registrar.set_leaf();
    Runtime::preregister_task_variant<OpMeta*, Aggregate::init_task>(
        registrar, "Aggregate Init Task");
  }
  {
    TaskVariantRegistrar registrar(AGGREGATE_FWD_TASK_ID, "Aggregate Forward");
    registrar.add_constraint(ProcessorConstraint(Processor::TOC_PROC));
    registrar.set_leaf();
    Runtime::preregister_task_variant<Aggregate::forward_task>(
        registrar, "Aggregate Forward Task");
  }
  {
    TaskVariantRegistrar registrar(AGGREGATE_BWD_TASK_ID, "Aggregate Backward");
    registrar.add_constraint(ProcessorConstraint(Processor::TOC_PROC));
    registrar.set_leaf();
    Runtime::preregister_task_variant<Aggregate::backward_task>(
        registrar, "Aggregate Backward Task");
  }

  // AggregateSpec task CPU
  {
    TaskVariantRegistrar registrar(AGG_SPEC_INIT_TASK_ID, "Aggregate specification Init");
    registrar.add_constraint(ProcessorConstraint(Processor::TOC_PROC));
    registrar.set_leaf();
    Runtime::preregister_task_variant<OpMeta*, AggregateSpec::init_task>(
        registrar, "Aggregate specification Init Task");
  }
  {
    TaskVariantRegistrar registrar(AGG_SPEC_FWD_TASK_ID, "Aggregate specification Forward");
    registrar.add_constraint(ProcessorConstraint(Processor::TOC_PROC));
    registrar.set_leaf();
    Runtime::preregister_task_variant<AggregateSpec::forward_task>(
        registrar, "Aggregate specification Forward Task");
  }
  {
    TaskVariantRegistrar registrar(AGG_SPEC_BWD_TASK_ID, "Aggregate specification Backward");
    registrar.add_constraint(ProcessorConstraint(Processor::TOC_PROC));
    registrar.set_leaf();
    Runtime::preregister_task_variant<AggregateSpec::backward_task>(
        registrar, "Aggregate specification Backward Task");
  }

  // Pool2D task
  {
    TaskVariantRegistrar registrar(POOL2D_INIT_TASK_ID, "pool2d_init_task");
    registrar.add_constraint(ProcessorConstraint(Processor::TOC_PROC));
    registrar.set_leaf();
    Runtime::preregister_task_variant<OpMeta*, Pool2D::init_task>(
        registrar, "pool2d_init_task");
  }
  {
    TaskVariantRegistrar registrar(POOL2D_FWD_TASK_ID, "pool2d_fwd_task");
    registrar.add_constraint(ProcessorConstraint(Processor::TOC_PROC));
    registrar.set_leaf();
    Runtime::preregister_task_variant<Pool2D::forward_task>(
        registrar, "pool2d_fwd_task");
  }
  {
    TaskVariantRegistrar registrar(POOL2D_BWD_TASK_ID, "pool2d_bwd_task");
    registrar.add_constraint(ProcessorConstraint(Processor::TOC_PROC));
    registrar.set_leaf();
    Runtime::preregister_task_variant<Pool2D::backward_task>(
        registrar, "pool2d_bwd_task");
  }
  // BatchNorm task
  {
    TaskVariantRegistrar registrar(BATCHNORM_INIT_TASK_ID, "bn_init_task");
    registrar.add_constraint(ProcessorConstraint(Processor::TOC_PROC));
    registrar.set_leaf();
    Runtime::preregister_task_variant<OpMeta*, BatchNorm::init_task>(
        registrar, "bn_init_task");
  }
  {
    TaskVariantRegistrar registrar(BATCHNORM_FWD_TASK_ID, "bn_fwd_task");
    registrar.add_constraint(ProcessorConstraint(Processor::TOC_PROC));
    registrar.set_leaf();
    Runtime::preregister_task_variant<BatchNorm::forward_task>(
        registrar, "bn_fwd_task");
  }
  {
    TaskVariantRegistrar registrar(BATCHNORM_BWD_TASK_ID, "bn_bwd_task");
    registrar.add_constraint(ProcessorConstraint(Processor::TOC_PROC));
    registrar.set_leaf();
    Runtime::preregister_task_variant<BatchNorm::backward_task>(
        registrar, "bn_bwd_task");
  }
  // BatchMatmul task
  {
    TaskVariantRegistrar registrar(BATCHMATMUL_INIT_TASK_ID, "BatchMatmul Init");
    registrar.add_constraint(ProcessorConstraint(Processor::TOC_PROC));
    registrar.set_leaf();
    Runtime::preregister_task_variant<OpMeta*, BatchMatmul::init_task>(
        registrar, "BatchMatmul Init Task");
  }
  {
    TaskVariantRegistrar registrar(BATCHMATMUL_FWD_TASK_ID, "BatchMatmul Forward");
    registrar.add_constraint(ProcessorConstraint(Processor::TOC_PROC));
    registrar.set_leaf();
    Runtime::preregister_task_variant<BatchMatmul::forward_task>(
        registrar, "BatchMatmul Forward Task");
  }
  {
    TaskVariantRegistrar registrar(BATCHMATMUL_BWD_TASK_ID, "BatchMatmul Backward");
    registrar.add_constraint(ProcessorConstraint(Processor::TOC_PROC));
    registrar.set_leaf();
    Runtime::preregister_task_variant<BatchMatmul::backward_task>(
        registrar, "BatchMatmul Backward Task");
  }
  // Linear task
  {
    TaskVariantRegistrar registrar(LINEAR_INIT_TASK_ID, "Linear Init");
    registrar.add_constraint(ProcessorConstraint(Processor::TOC_PROC));
    registrar.set_leaf();
    Runtime::preregister_task_variant<OpMeta*, Linear::init_task>(
        registrar, "Linear Init Task");
  }
  {
    TaskVariantRegistrar registrar(LINEAR_FWD_TASK_ID, "Linear Forward");
    registrar.add_constraint(ProcessorConstraint(Processor::TOC_PROC));
    registrar.set_leaf();
    Runtime::preregister_task_variant<Linear::forward_task>(
        registrar, "Linear Forward Task");
  }
  {
    TaskVariantRegistrar registrar(LINEAR_BWD_TASK_ID, "Linear Backward");
    registrar.add_constraint(ProcessorConstraint(Processor::TOC_PROC));
    registrar.set_leaf();
    Runtime::preregister_task_variant<Linear::backward_task>(
        registrar, "Linear Backward Task");
  }
  // Flat task
  {
    TaskVariantRegistrar registrar(FLAT_INIT_TASK_ID, "flat_init_task");
    registrar.add_constraint(ProcessorConstraint(Processor::TOC_PROC));
    registrar.set_leaf();
    Runtime::preregister_task_variant<OpMeta*, Flat::init_task>(
        registrar, "flat_init_task");
  }
  {
    TaskVariantRegistrar registrar(FLAT_FWD_TASK_ID, "flat_fwd_task");
    registrar.add_constraint(ProcessorConstraint(Processor::TOC_PROC));
    registrar.set_leaf();
    Runtime::preregister_task_variant<Flat::forward_task>(
        registrar, "flat_fwd_task");
  }
  {
    TaskVariantRegistrar registrar(FLAT_BWD_TASK_ID, "flat_bwd_task");
    registrar.add_constraint(ProcessorConstraint(Processor::TOC_PROC));
    registrar.set_leaf();
    Runtime::preregister_task_variant<Flat::backward_task>(
        registrar, "flat_bwd_task");
  }
  // Softmax task
  {
    TaskVariantRegistrar registrar(SOFTMAX_INIT_TASK_ID, "softmax_init_task");
    registrar.add_constraint(ProcessorConstraint(Processor::TOC_PROC));
    registrar.set_leaf();
    Runtime::preregister_task_variant<OpMeta*, Softmax::init_task>(
        registrar, "softmax_init_task");
  }
  {
    TaskVariantRegistrar registrar(SOFTMAX_FWD_TASK_ID, "softmax_fwd_task");
    registrar.add_constraint(ProcessorConstraint(Processor::TOC_PROC));
    registrar.set_leaf();
    Runtime::preregister_task_variant<Softmax::forward_task>(
        registrar, "softmax_fwd_task");
  }
  {
    TaskVariantRegistrar registrar(SOFTMAX_BWD_TASK_ID, "softmax_bwd_task");
    registrar.add_constraint(ProcessorConstraint(Processor::TOC_PROC));
    registrar.set_leaf();
    Runtime::preregister_task_variant<Softmax::backward_task>(
        registrar, "softmax_bwd_task");
  }
  // compute Loss
  {
    TaskVariantRegistrar registrar(LOSS_BWD_TASK_ID, "Loss Backward");
    registrar.add_constraint(ProcessorConstraint(Processor::TOC_PROC));
    registrar.set_leaf();
    Runtime::preregister_task_variant<Loss::backward_task>(
        registrar, "Loss Backward Task");
  }
  // compute Metrics
  {
    TaskVariantRegistrar registrar(METRICS_COMP_TASK_ID, "Metrics Compute");
    registrar.add_constraint(ProcessorConstraint(Processor::TOC_PROC));
    registrar.set_leaf();
    Runtime::preregister_task_variant<PerfMetrics, Metrics::compute_task>(
        registrar, "Metrics Compute Task");
  }
  // MSELoss
  //{
  //  TaskVariantRegistrar registrar(MSELOSS_BWD_TASK_ID, "MSELoss Backward");
  //  registrar.add_constraint(ProcessorConstraint(Processor::TOC_PROC));
  //  registrar.set_leaf();
  //  Runtime::preregister_task_variant<PerfMetrics, MSELoss::backward_task>(
  //      registrar, "MSELoss Backward Task");
  //}
  // update metrics
  {
    TaskVariantRegistrar registrar(UPDATE_METRICS_TASK_ID, "Update Metrics");
    registrar.add_constraint(ProcessorConstraint(Processor::LOC_PROC));
    registrar.set_leaf();
    Runtime::preregister_task_variant<PerfMetrics, FFModel::update_metrics_task>(
        registrar, "Update Metrics Task");
  }
  // Concat task
  {
    TaskVariantRegistrar registrar(CONCAT_INIT_TASK_ID, "Concat Init");
    registrar.add_constraint(ProcessorConstraint(Processor::TOC_PROC));
    registrar.set_leaf();
    Runtime::preregister_task_variant<OpMeta*, Concat::init_task>(
        registrar, "Concat Init Task");
  }
  {
    TaskVariantRegistrar registrar(CONCAT_FWD_TASK_ID, "Concat Forward");
    registrar.add_constraint(ProcessorConstraint(Processor::TOC_PROC));
    registrar.set_leaf();
    Runtime::preregister_task_variant<Concat::forward_task>(
        registrar, "Concat Forward Task");
  }
  {
    TaskVariantRegistrar registrar(CONCAT_BWD_TASK_ID, "Concat Backward");
    registrar.add_constraint(ProcessorConstraint(Processor::TOC_PROC));
    registrar.set_leaf();
    Runtime::preregister_task_variant<Concat::backward_task>(
        registrar, "Concat Backward Task");
  }
  // Split task
  {
    TaskVariantRegistrar registrar(SPLIT_INIT_TASK_ID, "Split Init");
    registrar.add_constraint(ProcessorConstraint(Processor::TOC_PROC));
    registrar.set_leaf();
    Runtime::preregister_task_variant<OpMeta*, Split::init_task>(
        registrar, "Split Init Task");
  }
  {
    TaskVariantRegistrar registrar(SPLIT_FWD_TASK_ID, "Split Forward");
    registrar.add_constraint(ProcessorConstraint(Processor::TOC_PROC));
    registrar.set_leaf();
    Runtime::preregister_task_variant<Split::forward_task>(
        registrar, "Split Forward Task");
  }
  {
    TaskVariantRegistrar registrar(SPLIT_BWD_TASK_ID, "Split Backward");
    registrar.add_constraint(ProcessorConstraint(Processor::TOC_PROC));
    registrar.set_leaf();
    Runtime::preregister_task_variant<Split::backward_task>(
        registrar, "Split Backward Task");
  }
  // Reshape task
  {
    TaskVariantRegistrar registrar(RESHAPE_INIT_TASK_ID, "Reshape Init");
    registrar.add_constraint(ProcessorConstraint(Processor::TOC_PROC));
    registrar.set_leaf();
    Runtime::preregister_task_variant<OpMeta*, Reshape::init_task>(
        registrar, "Reshape Init Task");
  }
  {
    TaskVariantRegistrar registrar(RESHAPE_FWD_TASK_ID, "Reshape Forward");
    registrar.add_constraint(ProcessorConstraint(Processor::TOC_PROC));
    registrar.set_leaf();
    Runtime::preregister_task_variant<Reshape::forward_task>(
        registrar, "Reshape Forward Task");
  }
  {
    TaskVariantRegistrar registrar(RESHAPE_BWD_TASK_ID, "Reshape Backward");
    registrar.add_constraint(ProcessorConstraint(Processor::TOC_PROC));
    registrar.set_leaf();
    Runtime::preregister_task_variant<Reshape::backward_task>(
        registrar, "Reshape Backward Task");
  }
  // Reverse task
  {
    TaskVariantRegistrar registrar(REVERSE_INIT_TASK_ID, "Reverse Init");
    registrar.add_constraint(ProcessorConstraint(Processor::TOC_PROC));
    registrar.set_leaf();
    Runtime::preregister_task_variant<OpMeta*, Reverse::init_task>(
        registrar, "Reverse Init Task");
  }
  {
    TaskVariantRegistrar registrar(REVERSE_FWD_TASK_ID, "Reverse Forward");
    registrar.add_constraint(ProcessorConstraint(Processor::TOC_PROC));
    registrar.set_leaf();
    Runtime::preregister_task_variant<Reverse::forward_task>(
        registrar, "Reverse Forward Task");
  }
  {
    TaskVariantRegistrar registrar(REVERSE_BWD_TASK_ID, "Reverse Backward");
    registrar.add_constraint(ProcessorConstraint(Processor::TOC_PROC));
    registrar.set_leaf();
    Runtime::preregister_task_variant<Reverse::backward_task>(
        registrar, "Reverse Backward Task");
  }
  // Reverse task
  {
    TaskVariantRegistrar registrar(TOPK_INIT_TASK_ID, "TopK Init");
    registrar.add_constraint(ProcessorConstraint(Processor::TOC_PROC));
    registrar.set_leaf();
    Runtime::preregister_task_variant<OpMeta*, TopK::init_task>(
        registrar, "TopK Init Task");
  }
  {
    TaskVariantRegistrar registrar(TOPK_FWD_TASK_ID, "TopK Forward");
    registrar.add_constraint(ProcessorConstraint(Processor::TOC_PROC));
    registrar.set_leaf();
    Runtime::preregister_task_variant<TopK::forward_task>(
        registrar, "TopK Forward Task");
  }
  {
    TaskVariantRegistrar registrar(TOPK_BWD_TASK_ID, "TopK Backward");
    registrar.add_constraint(ProcessorConstraint(Processor::TOC_PROC));
    registrar.set_leaf();
    Runtime::preregister_task_variant<TopK::backward_task>(
        registrar, "TopK Backward Task");
  }
  // Transpose task
  {
    TaskVariantRegistrar registrar(TRANSPOSE_INIT_TASK_ID, "Transpose Init");
    registrar.add_constraint(ProcessorConstraint(Processor::TOC_PROC));
    registrar.set_leaf();
    Runtime::preregister_task_variant<OpMeta*, Transpose::init_task>(
        registrar, "Transpose Init Task");
  }
  {
    TaskVariantRegistrar registrar(TRANSPOSE_FWD_TASK_ID, "Transpose Forward");
    registrar.add_constraint(ProcessorConstraint(Processor::TOC_PROC));
    registrar.set_leaf();
    Runtime::preregister_task_variant<Transpose::forward_task>(
        registrar, "Transpose Forward Task");
  }
  {
    TaskVariantRegistrar registrar(TRANSPOSE_BWD_TASK_ID, "Transpose Backward");
    registrar.add_constraint(ProcessorConstraint(Processor::TOC_PROC));
    registrar.set_leaf();
    Runtime::preregister_task_variant<Transpose::backward_task>(
        registrar, "Transpose Backward Task");
  }
  // MultiHeadAttention task
  {
    TaskVariantRegistrar registrar(ATTENTION_INIT_TASK_ID, "MultiHeadAttention Init");
    registrar.add_constraint(ProcessorConstraint(Processor::TOC_PROC));
    registrar.set_leaf();
    Runtime::preregister_task_variant<OpMeta*, MultiHeadAttention::init_task>(
        registrar, "MultiHeadAttention Init Task");
  }
  {
    TaskVariantRegistrar registrar(ATTENTION_FWD_TASK_ID, "MultiHeadAttention Forward");
    registrar.add_constraint(ProcessorConstraint(Processor::TOC_PROC));
    registrar.set_leaf();
    Runtime::preregister_task_variant<MultiHeadAttention::forward_task>(
        registrar, "MultiHeadAttention Forward Task");
  }
  {
    TaskVariantRegistrar registrar(ATTENTION_BWD_TASK_ID, "MultiHeadAttention Backward");
    registrar.add_constraint(ProcessorConstraint(Processor::TOC_PROC));
    registrar.set_leaf();
    Runtime::preregister_task_variant<MultiHeadAttention::backward_task>(
        registrar, "MultiHeadAttention Backward Task");
  }
  // NoOp
  {
    TaskVariantRegistrar registrar(NOOP_INIT_TASK_ID, "Weight NCCL Init");
    registrar.add_constraint(ProcessorConstraint(Processor::TOC_PROC));
    registrar.set_leaf();
    Runtime::preregister_task_variant<OpMeta*, NoOp::init_task>(
        registrar, "Weight NCCL Init Task");
  }
  // FusedOp Task
  {
    TaskVariantRegistrar registrar(FUSEDOP_INIT_TASK_ID, "FusedOp Init");
    registrar.add_constraint(ProcessorConstraint(Processor::TOC_PROC));
    registrar.set_leaf();
    Runtime::preregister_task_variant<OpMeta*, FusedOp::init_task>(
        registrar, "FusedOp Init Task");
  }
  {
    TaskVariantRegistrar registrar(FUSEDOP_FWD_TASK_ID, "FusedOp Forward");
    registrar.add_constraint(ProcessorConstraint(Processor::TOC_PROC));
    registrar.set_leaf();
    Runtime::preregister_task_variant<FusedOp::forward_task>(
        registrar, "FusedOp Forward Task");
  }
  {
    TaskVariantRegistrar registrar(FUSEDOP_BWD_TASK_ID, "FusedOp Backward");
    registrar.add_constraint(ProcessorConstraint(Processor::TOC_PROC));
    registrar.set_leaf();
    Runtime::preregister_task_variant<FusedOp::backward_task>(
        registrar, "FusedOp Backward Task");
  }
  // ParallelOp Task
  // Repartition
  {
    TaskVariantRegistrar registrar(REPARTITION_FWD_TASK_ID, "Repartition Forward");
    registrar.add_constraint(ProcessorConstraint(Processor::TOC_PROC));
    registrar.set_leaf();
    Runtime::preregister_task_variant<Repartition::forward_task>(
        registrar, "Repartition Forward Task");
  }
  {
    TaskVariantRegistrar registrar(REPARTITION_BWD_TASK_ID, "Repartition Backward");
    registrar.add_constraint(ProcessorConstraint(Processor::TOC_PROC));
    registrar.set_leaf();
    Runtime::preregister_task_variant<Repartition::backward_task>(
        registrar, "Repartition Backward Task");
  }
  // Combine
  {
    TaskVariantRegistrar registrar(COMBINE_FWD_TASK_ID, "Combine Forward");
    registrar.add_constraint(ProcessorConstraint(Processor::TOC_PROC));
    registrar.set_leaf();
    Runtime::preregister_task_variant<Combine::forward_task>(
        registrar, "Combine Forward Task");
  }
  {
    TaskVariantRegistrar registrar(COMBINE_BWD_TASK_ID, "Combine Backward");
    registrar.add_constraint(ProcessorConstraint(Processor::TOC_PROC));
    registrar.set_leaf();
    Runtime::preregister_task_variant<Combine::backward_task>(
        registrar, "Combine Backward Task");
  }
  // Replicate
  {
    TaskVariantRegistrar registrar(REPLICATE_FWD_TASK_ID, "Replicate Forward");
    registrar.add_constraint(ProcessorConstraint(Processor::TOC_PROC));
    registrar.set_leaf();
    Runtime::preregister_task_variant<Replicate::forward_task>(
        registrar, "Replicate Forward Task");
  }
  {
    TaskVariantRegistrar registrar(REPLICATE_BWD_TASK_ID, "Replicate Backward");
    registrar.add_constraint(ProcessorConstraint(Processor::TOC_PROC));
    registrar.set_leaf();
    Runtime::preregister_task_variant<Replicate::backward_task>(
        registrar, "Replicate Backward Task");
  }
  // Reduction
  {
    TaskVariantRegistrar registrar(REDUCTION_FWD_TASK_ID, "Reduction Forward");
    registrar.add_constraint(ProcessorConstraint(Processor::TOC_PROC));
    registrar.set_leaf();
    Runtime::preregister_task_variant<Reduction::forward_task>(
        registrar, "Reduction Forward Task");
  }
  {
    TaskVariantRegistrar registrar(REDUCTION_BWD_TASK_ID, "Reduction Backward");
    registrar.add_constraint(ProcessorConstraint(Processor::TOC_PROC));
    registrar.set_leaf();
    Runtime::preregister_task_variant<Reduction::backward_task>(
        registrar, "Reduction Backward Task");
  }
  // FusedParallelOp
  {
    TaskVariantRegistrar registrar(FUSED_PARALLELOP_FWD_TASK_ID, "FusedParallel Forward");
    registrar.add_constraint(ProcessorConstraint(Processor::TOC_PROC));
    registrar.set_leaf();
    Runtime::preregister_task_variant<FusedParallelOp::forward_task>(
        registrar, "FusedParallel Forward Task");
  }
  {
    TaskVariantRegistrar registrar(FUSED_PARALLELOP_BWD_TASK_ID, "FusedParallel Backward");
    registrar.add_constraint(ProcessorConstraint(Processor::TOC_PROC));
    registrar.set_leaf();
    Runtime::preregister_task_variant<FusedParallelOp::backward_task>(
        registrar, "FusedParallel Backward Task");
  }
  // Optimizer
  {
    TaskVariantRegistrar registrar(SGD_UPD_PS_TASK_ID,
                                   "SGD Parameter Server Update");
    registrar.add_constraint(ProcessorConstraint(Processor::TOC_PROC));
    registrar.set_leaf();
    Runtime::preregister_task_variant<SGDOptimizer::ps_update_task>(
        registrar, "SGD Parameter Server Update Task");
  }
  {
    TaskVariantRegistrar registrar(ADAM_UPD_PS_TASK_ID,
                                   "Adam Parameter Server Update");
    registrar.add_constraint(ProcessorConstraint(Processor::TOC_PROC));
    registrar.set_leaf();
    Runtime::preregister_task_variant<AdamOptimizer::ps_update_task>(
        registrar, "Adam Parameter Server Update Task");
  }
#ifdef FF_USE_NCCL
  {
    TaskVariantRegistrar registrar(SGD_UPD_NCCL_TASK_ID,
                                   "SGD NCCL Update");
    registrar.add_constraint(ProcessorConstraint(Processor::TOC_PROC));
    registrar.set_leaf();
    Runtime::preregister_task_variant<SGDOptimizer::nccl_update_task>(
        registrar, "SGD NCCL Update Task");
  }
  {
    TaskVariantRegistrar registrar(ADAM_UPD_NCCL_TASK_ID,
                                   "Adam NCCL Update");
    registrar.add_constraint(ProcessorConstraint(Processor::TOC_PROC));
    registrar.set_leaf();
    Runtime::preregister_task_variant<AdamOptimizer::nccl_update_task>(
        registrar, "Adam NCCL Update Task");
  }
#endif
  // Initializer
  {
    TaskVariantRegistrar registrar(ZERO_INIT_TASK_ID,
                                   "Zero Init");
    registrar.add_constraint(ProcessorConstraint(Processor::LOC_PROC));
    registrar.set_leaf();
    Runtime::preregister_task_variant<ZeroInitializer::init_task_cpu>(
        registrar, "Zero Init Task");
  }
  {
    TaskVariantRegistrar registrar(ZERO_INIT_TASK_ID,
                                   "Zero Init");
    registrar.add_constraint(ProcessorConstraint(Processor::TOC_PROC));
    registrar.set_leaf();
    Runtime::preregister_task_variant<ZeroInitializer::init_task>(
        registrar, "Zero Init Task");
  }
  {
    TaskVariantRegistrar registrar(CONSTANT_INIT_TASK_ID,
                                   "Constant Init");
    registrar.add_constraint(ProcessorConstraint(Processor::LOC_PROC));
    registrar.set_leaf();
    Runtime::preregister_task_variant<ConstantInitializer::init_task_cpu>(
        registrar, "Constant Init Task");
  }
  {
    TaskVariantRegistrar registrar(CONSTANT_INIT_TASK_ID,
                                   "Constant Init");
    registrar.add_constraint(ProcessorConstraint(Processor::TOC_PROC));
    registrar.set_leaf();
    Runtime::preregister_task_variant<ConstantInitializer::init_task>(
        registrar, "Constant Init Task");
  }
  {
    TaskVariantRegistrar registrar(UNIFORM_INIT_TASK_ID,
                                   "Uniform Init");
    registrar.add_constraint(ProcessorConstraint(Processor::TOC_PROC));
    registrar.set_leaf();
    Runtime::preregister_task_variant<UniformInitializer::init_task>(
        registrar, "Uniform Init Task");
  }
  {
    TaskVariantRegistrar registrar(GLOROT_INIT_TASK_ID,
                                   "Glorot Init");
    registrar.add_constraint(ProcessorConstraint(Processor::TOC_PROC));
    registrar.set_leaf();
    Runtime::preregister_task_variant<GlorotUniform::init_task>(
        registrar, "Glorot Init Task");
  }
  {
    TaskVariantRegistrar registrar(NORMAL_INIT_TASK_ID,
                                   "Normalize Init");
    registrar.add_constraint(ProcessorConstraint(Processor::TOC_PROC));
    registrar.set_leaf();
    Runtime::preregister_task_variant<NormInitializer::init_task>(
        registrar, "Normalize Init Task");
  }
#ifdef FF_USE_NCCL
  // NCCL
  {
    TaskVariantRegistrar registrar(NCCL_GETUNIQUEID_TASK_ID,
                                   "NCCL GetUniqueId");
    registrar.add_constraint(ProcessorConstraint(Processor::TOC_PROC));
    registrar.set_leaf();
    Runtime::preregister_task_variant<ncclUniqueId, Op::get_nccl_unique_id_task>(
        registrar, "NCCL GetUniqueId Task");
  }
  {
    TaskVariantRegistrar registrar(NCCL_INIT_COMMS_TASK_ID,
                                   "NCCL Init Communicators");
    registrar.add_constraint(ProcessorConstraint(Processor::TOC_PROC));
    registrar.set_leaf();
    Runtime::preregister_task_variant<ncclComm_t, Op::init_nccl_comms_task>(
        registrar, "NCCL Init Communicators Task");
  }
#endif
  // Search
  {
    TaskVariantRegistrar registrar(STRATEGY_SEARCH_TASK_ID,
                                   "Stretegy Search");
    registrar.add_constraint(ProcessorConstraint(Processor::TOC_PROC));
    registrar.set_leaf();
    Runtime::preregister_task_variant<Simulator::strategy_search_task>(
        registrar, "Stretegy Search Task");
  }
  // Graph optimize
  {
    TaskVariantRegistrar registrar(GRAPH_OPTIMIZE_TASK_ID,
                                   "Graph Optimize");
    registrar.add_constraint(ProcessorConstraint(Processor::TOC_PROC));
    registrar.set_leaf();
    Runtime::preregister_task_variant<GraphOptimalViewSerialized, Graph::graph_optimize_task>(
        registrar, "Graph Optimize Task");
  }
  // Parameter Server Prefetch task
  {
    TaskVariantRegistrar registrar(PS_PREFETCH_TASK_ID, "Weights Prefetch");
    registrar.add_constraint(ProcessorConstraint(Processor::TOC_PROC));
    registrar.set_leaf();
    Runtime::preregister_task_variant<UtilityTasks::dummy_task>(registrar, "Weights Prefetch Task");
  }
}

// template instantiations
#define DIMFUNC(DIM) \
  template Tensor FFModel::create_tensor<DIM>(const int dims[], DataType data_type, const Op* owner_op, int owner_idx, bool create_grad); \
  template Tensor FFModel::create_tensor<DIM>(const ParallelDim dims[], DataType data_type, const Op* owner_op, int owner_idx, bool create_grad); \
  template Parameter FFModel::create_weight<DIM>(const int dims[], DataType data_type, const Op* owner_op, bool create_grad,\
    Initializer* initializer, ParameterSyncType sync_type);\
  template Parameter FFModel::create_weight<DIM>(const ParallelDim dims[], DataType data_type, const Op* owner_op, bool create_grad,\
    Initializer* initializer, ParameterSyncType sync_type);\
  template void FFModel::map_tensor_with_dim<DIM>(Tensor tensor, const Op* parallel_op); \
  template void FFModel::map_weight_with_dim<DIM>(Tensor weight, const Op* parallel_op); \
  template Tensor FFModel::create_constant<DIM>(const int* dims, float value, DataType data_type); \
  template void FFModel::create_disjoint_partition<DIM>(const Tensor tensor, const IndexSpaceT<DIM>& part_is, LogicalPartition& part_fwd, LogicalPartition& part_bwd);
  LEGION_FOREACH_N(DIMFUNC)
#undef DIMFUNC

#define DIMFUNC(D1,D2) \
  template void FFModel::map_tensor_with_dim2<D1,D2>(Tensor tensor, const Op* parallel_op); \
  template void FFModel::create_disjoint_partition_with_dim2<D1,D2>(const ParallelDim dims[], const IndexSpaceT<D2>& part_is, const LogicalRegion& region, LogicalPartition& part); \
  template void FFModel::create_aliased_partition_with_dim2<D1,D2>(const ParallelDim dims[], int aliased_dim, const IndexSpaceT<D2>& part_is, const LogicalRegion& region, LogicalPartition& part); \
  template void FFModel::create_data_parallel_partition_with_diff_dims<D1, D2>(const Tensor tensor, const IndexSpaceT<D2>& part_is, LogicalPartition& part_fwd, LogicalPartition& part_bwd);
  LEGION_FOREACH_NN(DIMFUNC)
#undef DIMFUNC

template void FFModel::map_conv_weight<4>(Tensor weight, const Op* parallel_op);
template void FFModel::map_conv_weight<1>(Tensor weight, const Op* parallel_op);

#define DIMFUNC(D1,D2) \
  template void FFModel::map_linear_weight<D1, D2>(Tensor p, const Op* op);
  LEGION_FOREACH_NN(DIMFUNC)
#undef DIMFUNC

#define DIMFUNC(D1,D2) \
  template Tensor FFModel::create_linear_replica<D1>(const int* dims, const IndexSpaceT<D2>& part_is, DataType data_type);
  LEGION_FOREACH_NN(DIMFUNC)
#undef DIMFUNC<|MERGE_RESOLUTION|>--- conflicted
+++ resolved
@@ -50,7 +50,6 @@
 
 
 Op::Op(FFModel& model,
-<<<<<<< HEAD
        OperatorType op_type,
        const char* name,
        int numInputs,
@@ -73,37 +72,6 @@
      input4)
 { }
      
-=======
-       OperatorType _op_type,
-       const char* _name,
-       const Tensor& _input)
-: op_type(_op_type), numInputs(1), numWeights(0), numOutputs(1),
-  profiling(model.config.profiling)
-{
-  std::string pcname;
-  if (_name == NULL) {
-    pcname = model.get_operator_type_name(op_type);
-  } else {
-    pcname = std::string(_name);
-  }
-  pcname = pcname + "_" + std::to_string(model.op_global_guid++);
-  assert(pcname.length() < MAX_OPNAME);
-  std::strcpy(name, pcname.c_str());
-  inputs[0] = _input;
-  for (int i = 0; i < numInputs; i++) {
-    trainableInputs[i] = true;
-    //resetInputGrads[i] = true;
-  }
-  for (int i = 0; i < MAX_NUM_OUTPUTS; i++) {
-    outputs[i].owner_op = this;
-    outputs[i].owner_idx = i;
-    outputs[i].data_type = inputs[0].data_type;
-  }
-  for (int i = 0; i < MAX_NUM_WORKERS; i++)
-    meta[i] = NULL;
-}
-
->>>>>>> a87ad5fa
 Op::Op(FFModel& model,
        OperatorType _op_type,
        const char* _name,
@@ -134,7 +102,6 @@
   pcname = pcname + "_" + std::to_string(op_guid);
   assert(pcname.length() < MAX_OPNAME);
   std::strcpy(name, pcname.c_str());
-<<<<<<< HEAD
   for (int i = 0; i < numInputs; i++) {
     assert(tensors[i] != NULL);
     inputs[i] = tensors[i];
@@ -143,45 +110,6 @@
   //  trainableInputs[i] = true;
   //  resetInputGrads[i] = true;
   //}
-=======
-  inputs[0] = _input;
-  for (int i = 0; i < numInputs; i++) {
-    trainableInputs[i] = true;
-    //resetInputGrads[i] = true;
-  }
-  for (int i = 0; i < MAX_NUM_OUTPUTS; i++) {
-    outputs[i].owner_op = this;
-    outputs[i].owner_idx = i;
-    outputs[i].data_type = inputs[0].data_type;
-  }
-  for (int i = 0; i < MAX_NUM_WORKERS; i++)
-    meta[i] = NULL;
-}
-
-Op::Op(FFModel& model,
-       OperatorType _op_type,
-       const char* _name,
-       const Tensor& _input1,
-       const Tensor& _input2)
-: op_type(_op_type), numInputs(2), numWeights(0), numOutputs(1),
-  profiling(model.config.profiling)
-{
-  std::string pcname;
-  if (_name == NULL) {
-    pcname = model.get_operator_type_name(op_type);
-  } else {
-    pcname = std::string(_name);
-  }
-  pcname = pcname + "_" + std::to_string(model.op_global_guid++);
-  assert(pcname.length() < MAX_OPNAME);
-  std::strcpy(name, pcname.c_str());
-  inputs[0] = _input1;
-  inputs[1] = _input2;
-  for (int i = 0; i < numInputs; i++) {
-    trainableInputs[i] = true;
-    //resetInputGrads[i] = true;
-  }
->>>>>>> a87ad5fa
   for (int i = 0; i < MAX_NUM_OUTPUTS; i++) {
     outputs[i] = NULL;
   }
@@ -212,7 +140,6 @@
   assert(numInputs <= MAX_NUM_INPUTS);
   assert(numWeights <= MAX_NUM_WEIGHTS);
   std::strcpy(name, pcname.c_str());
-<<<<<<< HEAD
   for (int i = 0; i < numInputs + numWeights; i++) {
     if (i < numInputs) {
       // Activation
@@ -226,47 +153,6 @@
   //  trainableInputs[i] = true;
   //  resetInputGrads[i] = true;
   //}
-=======
-  inputs[0] = _input1;
-  inputs[1] = _input2;
-  inputs[2] = _input3;
-  for (int i = 0; i < numInputs; i++) {
-    trainableInputs[i] = true;
-    //resetInputGrads[i] = true;
-  }
-  for (int i = 0; i < MAX_NUM_OUTPUTS; i++) {
-    outputs[i].owner_op = this;
-    outputs[i].owner_idx = i;
-    outputs[i].data_type = inputs[0].data_type;
-  }
-  for (int i = 0; i < MAX_NUM_WORKERS; i++)
-    meta[i] = NULL;
-}
-
-Op::Op(FFModel& model,
-       OperatorType _op_type,
-       const char* _name,
-       int n, const Tensor* _inputs)
-: op_type(_op_type), numInputs(n), numWeights(0), numOutputs(1),
-  profiling(model.config.profiling)
-{
-  std::string pcname;
-  if (_name == NULL) {
-    pcname = model.get_operator_type_name(op_type);
-  } else {
-    pcname = std::string(_name);
-  }
-  pcname = pcname + "_" + std::to_string(model.op_global_guid++);
-  assert(pcname.length() < MAX_OPNAME);
-  assert(n <= MAX_NUM_INPUTS);
-  std::strcpy(name, pcname.c_str());
-  for (int i = 0; i < n; i++)
-    inputs[i] = _inputs[i];
-  for (int i = 0; i < numInputs; i++) {
-    trainableInputs[i] = true;
-    //resetInputGrads[i] = true;
-  }
->>>>>>> a87ad5fa
   for (int i = 0; i < MAX_NUM_OUTPUTS; i++) {
     outputs[i] = NULL;
   }
@@ -277,30 +163,7 @@
 
 bool Op::is_parallel_op() const
 {
-<<<<<<< HEAD
   return false;
-=======
-  std::string pcname;
-  if (_name == NULL) {
-    pcname = model.get_operator_type_name(op_type);
-  } else {
-    pcname = std::string(_name);
-  }
-  pcname = pcname + "_" + std::to_string(model.op_global_guid++);
-  assert(pcname.length() < MAX_OPNAME);
-  std::strcpy(name, pcname.c_str());
-  for (int i = 0; i < numInputs; i++) {
-    trainableInputs[i] = true;
-    //resetInputGrads[i] = true;
-  }
-  for (int i = 0; i < MAX_NUM_OUTPUTS; i++) {
-    outputs[i].owner_op = this;
-    outputs[i].owner_idx = i;
-    outputs[i].data_type = inputs[0].data_type;
-  }
-  for (int i = 0; i < MAX_NUM_WORKERS; i++)
-    meta[i] = NULL;
->>>>>>> a87ad5fa
 }
 
 bool Op::can_inplace_output()
@@ -1163,14 +1026,10 @@
 
   Runtime *runtime = config.lg_hlr;
   Context ctx = config.lg_ctx;
-<<<<<<< HEAD
   // Register machine views
   register_all_machine_views(config.numNodes, config.workersPerNode,
                              config.cpusPerNode, all_valid_views);
-=======
   metrics_input = -1;
-
->>>>>>> a87ad5fa
   // Load strategy file
   // Create field space
   {
@@ -2278,11 +2137,6 @@
 
 void FFModel::compute_metrics()
 {
-<<<<<<< HEAD
-  Op* final_layer = get_final_layer();
-  assert(final_layer->numOutputs == 1);
-  metrics_op->compute(this, final_layer->outputs[0], label_tensor_with_final_part);
-=======
   Op* metrics_layer = layers[metrics_input];
   assert(metrics_layer->numOutputs == 1);
   metrics_op->compute(this, &(metrics_layer->outputs[0]), &label_tensor_with_final_part);
@@ -2291,7 +2145,6 @@
 void FFModel::get_metrics()
 {
   metrics_input = layers.size()-1;
->>>>>>> a87ad5fa
 }
 
 void FFModel::backward(int seq_length)
@@ -2299,19 +2152,11 @@
   iter_config.seq_length = seq_length;
   assert(config.computationMode == COMP_MODE_TRAINING);
   // Compute metrics
-<<<<<<< HEAD
-  Op* final_layer = get_final_layer();
-  assert(final_layer->numOutputs == 1);
-  metrics_op->compute(this, final_layer->outputs[0], label_tensor_with_final_part);
-  // Compute the gradients of the final layer wrt loss
-  loss_op->backward(this, final_layer->outputs[0], label_tensor_with_final_part);
-=======
   compute_metrics();
   // Compute the gradients of the final layer wrt loss
   Op* final_layer = layers[layers.size()-1];
   assert(final_layer->numOutputs == 1);
   loss_op->backward(this, &(final_layer->outputs[0]), &label_tensor_with_final_part);
->>>>>>> a87ad5fa
   // Perform backpropagation
   // std::set<LogicalRegion> resetedInputGrads;
   for (int l = layers.size() - 1; l >= 0; l--) {
@@ -2376,22 +2221,11 @@
       }
     }
     for (size_t i = start; i < l; i++) {
-<<<<<<< HEAD
       //Domain d1 = runtime->get_index_space_domain(layers[l]->outputs[0]->parallel_is);
       //Domain d2 = runtime->get_index_space_domain(layers[i]->outputs[0]->parallel_is);
       MachineView view1 = layers[l]->outputs[0]->machine_view;
       MachineView view2 = layers[i]->outputs[0]->machine_view;
       if (view1 == view2) {
-=======
-      Domain d1 = runtime->get_index_space_domain(layers[l]->task_is);
-      Domain d2 = runtime->get_index_space_domain(layers[i]->task_is);
-      ParallelConfig pc1, pc2;
-      bool result = config.find_parallel_config(d1.get_dim(), layers[l]->name, pc1);
-      assert(result);
-      result = config.find_parallel_config(d2.get_dim(), layers[i]->name, pc2);
-      assert(result);
-      if (pc1 == pc2) {
->>>>>>> a87ad5fa
         FusedOp* fused_op;
         //bool created = false;
         if (layers[i]->op_type == OP_FUSED)
@@ -2482,7 +2316,6 @@
   current_metrics = runtime->execute_task(ctx, launcher);
 
   // Perform inplace optimizations
-<<<<<<< HEAD
   if (config.enable_inplace_optimizations) {
     for (size_t l = 1; l < layers.size(); l++) {
       if (layers[l]->can_inplace_output()) {
@@ -2503,29 +2336,6 @@
                 &&(layers[i]->inputs[j]->owner_idx == layers[l]->inputs[0]->owner_idx)) {
                   found = true;
                 }
-=======
-  for (size_t l = 1; l < layers.size(); l++) {
-    if (layers[l]->can_inplace_output()) {
-      // Assume outputs[0] is inplace with inputs[0]
-      assert(layers[l]->numOutputs == 1);
-      if (layers[l]->inputs[0].owner_op != NULL) {
-        int dim1 = layers[l]->outputs[0].numDim;
-        int dim2 = layers[l]->inputs[0].numDim;
-        ParallelConfig pc1, pc2;
-        bool result = config.find_parallel_config(dim1, layers[l]->name, pc1);
-        assert(result);
-        result = config.find_parallel_config(dim2, layers[l]->inputs[0].owner_op->name, pc2);
-        assert(result);
-        if (pc1 == pc2) {
-          // Check no others also need layers[l]->inputs[0]
-          bool found = false;
-          for (size_t i = 0; i < layers.size(); i++) {
-            if (i == l) continue;
-            for (int j = 0; j < layers[i]->numInputs; j++) {
-              if ((layers[i]->inputs[j].owner_op == layers[l]->inputs[0].owner_op)
-              &&(layers[i]->inputs[j].owner_idx == layers[l]->inputs[0].owner_idx)) {
-                found = true;
->>>>>>> a87ad5fa
               }
             }
             if (!found) {
@@ -2679,10 +2489,6 @@
   ParallelDim dims[MAX_TENSOR_DIM];
   int num_dims = final_layer->outputs[0]->num_dims;
   // Note that FlexFlow's runtim internally reverse the array ordering
-<<<<<<< HEAD
-  for (int i = 0; i < num_dims; i++)
-    dims[i] = final_layer->outputs[0]->dims[i];
-=======
   Op* first_layer = layers[0];
   int input_dims = first_layer->inputs[0].numDim;
   // FIXME: Currently assume 1st input for 1st layer = batch_size
@@ -2690,7 +2496,6 @@
   dims[0] = batch_size;
   for (int i = 1; i < num_dims; i++)
     dims[i] = final_layer->outputs[0].adim[num_dims-1-i];
->>>>>>> a87ad5fa
   DataType label_type = DT_FLOAT;
   if (loss_type == LOSS_SPARSE_CATEGORICAL_CROSSENTROPY) {
     // assign dims[num_dims-1] = 1 for sparse categorical labels
@@ -3161,12 +2966,9 @@
   const static int machine_model_version = 0;
   const static int simulator_segment_size = 16777216; // 16 MB
   const static int simulator_max_num_segments = 1;
-<<<<<<< HEAD
   const static int base_optimize_threshold = 10;
-=======
   const static bool enable_control_replication = false;
   const static int python_data_loader_type = 1;
->>>>>>> a87ad5fa
 };
 
 FFConfig::FFConfig()
@@ -3349,7 +3151,6 @@
       enable_propagation = true;
       continue;
     }
-<<<<<<< HEAD
     if (!strcmp(argv[i], "--enable-inplace-optimizations")) {
       enable_inplace_optimizations = true;
       continue;
@@ -3364,14 +3165,13 @@
     }
     if (!strcmp(argv[i], "--base-optimize-threshold")) {
       base_optimize_threshold = atoi(argv[++i]);
-=======
+    }
     if (!strcmp(argv[i], "--control-replication")) {
       enable_control_replication = true;
       continue;
     }
     if (!strcmp(argv[i], "--python-data-loader-type")) {
       python_data_loader_type = atoi(argv[++i]);
->>>>>>> a87ad5fa
       continue;
     }
   }
