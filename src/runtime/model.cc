/* Copyright 2021 Stanford
 *
 * Licensed under the Apache License, Version 2.0 (the "License");
 * you may not use this file except in compliance with the License.
 * You may obtain a copy of the License at
 *
 *     http://www.apache.org/licenses/LICENSE-2.0
 *
 * Unless required by applicable law or agreed to in writing, software
 * distributed under the License is distributed on an "AS IS" BASIS,
 * WITHOUT WARRANTIES OR CONDITIONS OF ANY KIND, either express or implied.
 * See the License for the specific language governing permissions and
 * limitations under the License.
 */

#include "flexflow/model.h"
#include "flexflow/utils/cuda_helper.h"
#include "flexflow/mapper.h"
#include "flexflow/utils/test_utils.h"
#include <dirent.h>
#include <unordered_set>
#include <queue>
#include "flexflow/utils/random_utils.h"
#include "flexflow/graph.h"
#include "flexflow/substitution.h"
#include "legion/legion_utilities.h"
#include "flexflow/ops/aggregate.h"
#include "flexflow/ops/aggregate_spec.h"
#include "flexflow/ops/cache.h"
#include "flexflow/ops/reverse.h"
#include "flexflow/ops/groupby.h"
#include "flexflow/ops/transpose.h"
#include "flexflow/ops/linear.h"
#include "flexflow/ops/conv_2d.h"
#include "flexflow/ops/pool_2d.h"
#include "flexflow/ops/embedding.h"
#include "flexflow/ops/batch_norm.h"
#include "flexflow/ops/batch_matmul.h"
#include "flexflow/ops/flat.h"
#include "flexflow/ops/element_unary.h"
#include "flexflow/ops/attention.h"
#include "flexflow/ops/element_binary.h"
#include "flexflow/ops/softmax.h"
#include "flexflow/ops/dropout.h"
#include "flexflow/ops/split.h"
#include "flexflow/ops/noop.h"
#include "flexflow/ops/concat.h"
#include "flexflow/ops/reshape.h"
#include "flexflow/ops/topk.h"
#include "flexflow/ops/fused.h"
#include "flexflow/parallel_ops/combine.h"
#include "flexflow/parallel_ops/fused_parallel_op.h"
#include "flexflow/parallel_ops/partition.h"
#include "flexflow/parallel_ops/reduction.h"
#include "flexflow/parallel_ops/replicate.h"


namespace FlexFlow {

using namespace Legion;

LegionRuntime::Logger::Category log_model("Model");
LegionRuntime::Logger::Category log_measure("measure");


Op::Op(FFModel& model,
       OperatorType op_type,
       const char* name,
       int numInputs,
       int numWeights,
       bool allocate_weights,
       int numOutputs,
       const ParallelTensor input1,
       const ParallelTensor input2,
       const ParallelTensor input3,
       const ParallelTensor input4)
: Op(model, 
     op_type, 
     name, 
     numInputs,
     allocate_weights ? numWeights : 0,
     numOutputs,
     input1,
     input2,
     input3,
     input4)
{ }
     
Op::Op(FFModel& model,
       OperatorType _op_type,
       const char* _name,
       int _numInputs,
       int _numWeights,
       int _numOutputs,
       const ParallelTensor _input1,
       const ParallelTensor _input2,
       const ParallelTensor _input3,
       const ParallelTensor _input4)
: op_type(_op_type), op_guid(model.op_global_guid++),
  numInputs(_numInputs), numWeights(_numWeights), numOutputs(_numOutputs),
  profiling(model.config.profiling)
{
  for (int i = 0; i < MAX_NUM_INPUTS; i++)
    inputs[i] = NULL;
  std::vector<ParallelTensor> tensors;
  tensors.push_back(_input1);
  tensors.push_back(_input2);
  tensors.push_back(_input3);
  tensors.push_back(_input4);
  std::string pcname;
  if (_name == NULL) {
    pcname = model.get_operator_type_name(op_type);
  } else {
    pcname = std::string(_name);
  }
  pcname = pcname + "_" + std::to_string(op_guid);
  assert(pcname.length() < MAX_OPNAME);
  std::strcpy(name, pcname.c_str());
  for (int i = 0; i < numInputs; i++) {
    assert(tensors[i] != NULL);
    inputs[i] = tensors[i];
  }
  for (int i = 0; i < numInputs; i++) {
    trainableInputs[i] = true;
    //resetInputGrads[i] = true;
  }
  for (int i = 0; i < MAX_NUM_OUTPUTS; i++) {
    outputs[i] = NULL;
  }
  for (int i = 0; i < MAX_NUM_WORKERS; i++)
    meta[i] = NULL;
  parallel_dims_mapping = new std::vector<ParallelDimMappingRecord>();
}

Op::Op(FFModel& model,
       OperatorType _op_type,
       const char* _name,
       int _numInputs,
       int _numWeights,
       int _numOutputs,
       const ParallelTensor* _inputs)
: op_type(_op_type), op_guid(model.op_global_guid++),
  numInputs(_numInputs), numWeights(_numWeights), numOutputs(_numOutputs),
  profiling(model.config.profiling)
{
  std::string pcname;
  if (_name == NULL) {
    pcname = model.get_operator_type_name(op_type);
  } else {
    pcname = std::string(_name);
  }
  pcname = pcname + "_" + std::to_string(op_guid);
  assert(pcname.length() < MAX_OPNAME);
  assert(numInputs <= MAX_NUM_INPUTS);
  assert(numWeights <= MAX_NUM_WEIGHTS);
  std::strcpy(name, pcname.c_str());
  for (int i = 0; i < numInputs + numWeights; i++) {
    if (i < numInputs) {
      // Activation
      inputs[i] = _inputs[i];
    } else {
      // Weight
      weights[i - numInputs] = _inputs[i];
    }
  }
  for (int i = 0; i < numInputs; i++) {
    trainableInputs[i] = true;
    //resetInputGrads[i] = true;
  }
  for (int i = 0; i < MAX_NUM_OUTPUTS; i++) {
    outputs[i] = NULL;
  }
  for (int i = 0; i < MAX_NUM_WORKERS; i++)
    meta[i] = NULL;
  parallel_dims_mapping = new std::vector<ParallelDimMappingRecord>();
}

bool Op::is_parallel_op() const
{
  return false;
}

bool Op::can_inplace_output()
{
  return false;
}

bool Op::has_inplace_output()
{
  return false;
}

void Op::do_inplace_output()
{
  assert(false);
}

tl::optional<RecordFormatter> Op::as_dot() const {
  return tl::nullopt;
}

ParallelTensor Op::get_parameter(int index)
{
  assert(index < numWeights);
  return weights[index];
}

void Op::serialize(Legion::Serializer& serializer) const
{
  fprintf(stderr, "The following operator type is currently not supported"
          " for graph serialization: %s\n"
          "Report the issue to the FlexFlow developers",
          optype_to_string(this->op_type).c_str());
  assert (false && "This op does not support serialization");
}

Op *Op::materialize(FFModel& ff, ParallelTensor inputs[], int num_inputs) const {
  fprintf(stderr, "The following operator type is currently not supported"
          " for layer materialization: %s\n"
          "Report the issue to the FlexFlow developers",
          optype_to_string(this->op_type).c_str());
  assert (false && "This op does not support materialization");
}

void Op::zero_grad(const FFModel& ff)
{
  // Do nothing for input and weight
  if (op_type == OP_INPUT || op_type == OP_WEIGHT)
    return;
  Runtime* runtime = ff.config.lg_hlr;
  Context ctx = ff.config.lg_ctx;
  ArgumentMap argmap;
<<<<<<< HEAD
  IndexLauncher launcher(ZERO_INIT_TASK_ID, outputs[0]->parallel_is,
                         TaskArgument(NULL, 0), argmap,
=======
  ZeroInitMeta meta;
  meta.num_regions = numWeights + numOutputs;
  assert(meta.num_regions <= ZeroInitMeta::MAX_NUM_REGIONS);
  for (int i = 0; i < numWeights; i++)
    meta.data_types[i] = weights[i].data_type;
  for (int i = 0; i < numOutputs; i++)
    meta.data_types[i + numWeights] = outputs[i].data_type;
  IndexLauncher launcher(ZERO_INIT_TASK_ID, task_is,
                         TaskArgument(&meta, sizeof(ZeroInitMeta)), argmap,
>>>>>>> d7025ce1
                         Predicate::TRUE_PRED, false/*must*/, 0/*mapper_id*/,
                         outputs[0]->machine_view.hash());
  for (int i = 0; i < numWeights; i++) {
    launcher.add_region_requirement(
        RegionRequirement(weights[i]->part_grad, 0/*projection id*/,
                          WRITE_ONLY, EXCLUSIVE, weights[i]->region_grad));
    launcher.add_field(i, FID_DATA);
  }
  for (int i = 0; i < numOutputs; i++) {
    launcher.add_region_requirement(
        RegionRequirement(outputs[i]->part_grad, 0/*projection id*/,
                          WRITE_ONLY, EXCLUSIVE, outputs[i]->region_grad));
    //LogicalRegion lr = outputs[i]->region_grad;
    //printf("zero_grad:output[%d]: region(%d,%d,%d)\n", i, lr.get_index_space().get_id(), lr.get_field_space().get_id(), lr.get_tree_id());
    launcher.add_field(i + numWeights, FID_DATA);
  }
  runtime->execute_index_space(ctx, launcher);
}

ParallelConfig Op::get_data_parallel_config(const FFModel& ff) const
{
  return get_basic_data_parallel_config(
      ff.config.workersPerNode * ff.config.numNodes,
      this->get_dimension()
  );
}

ParallelConfig get_basic_data_parallel_config(int num_parts, int dims)
{
  ParallelConfig pc;
  pc.device_type = ParallelConfig::GPU;
  pc.nDims = dims;
  for (int i = 0; i < pc.nDims; i++)
    pc.dim[i] = i == pc.nDims - 1 ? num_parts : 1;
  for (int i = 0; i < num_parts; i++)
    pc.device_ids[i] = i;
  return pc;
}

ParallelConfig Op::get_random_parallel_config(const FFModel& ff) const
{
  std::vector<int> candidates;
  int batch_size = outputs[0]->dims[outputs[0]->num_dims-1].size;
  for (int i = 1; i <= ff.config.workersPerNode; i++)
    if (ff.config.workersPerNode % i == 0) {
      if (batch_size % i != 0)
        continue;
      candidates.push_back(i);
    }
  for (int i = 1; i <= ff.config.numNodes; i++)
    if (ff.config.numNodes % i == 0) {
      if (batch_size % (i * ff.config.workersPerNode) != 0)
        continue;
      candidates.push_back(i * ff.config.workersPerNode);
    }
  assert(candidates.size() > 0);
  int idx = std::rand() % candidates.size();
  int num_parts = candidates[idx];
  ParallelConfig pc;
  pc.device_type = ParallelConfig::GPU;
  pc.nDims = outputs[0]->num_dims;
  for (int i = 0; i < pc.nDims; i++)
    pc.dim[i] = i == pc.nDims - 1 ? num_parts : 1;
  int total_num_devices = ff.config.workersPerNode * ff.config.numNodes;
  int start_idx = std::rand() % (total_num_devices - num_parts + 1);
  for (int i = 0; i < num_parts; i++)
    pc.device_ids[i] = start_idx + i;
  return pc;
}

int Op::get_dimension() const {
  return this->outputs[0]->num_dims;
}

ParallelConfig ParallelConfig::change_data_parallel_dimensionality(int new_dimensionality) const {
  ParallelConfig pc = *this;
  assert (this->is_data_parallel());
  assert (new_dimensionality <= MAX_TENSOR_DIM);
  assert (new_dimensionality > 0);

  for (int i = 0; i < new_dimensionality - 1; i++) {
    pc.dim[i] = 1;
  }
  pc.dim[new_dimensionality - 1] = this->dim[this->nDims - 1];
  pc.nDims = new_dimensionality;

  return pc;
}

bool Op::is_adoptable_parallel_config(FFModel const &ff, ParallelConfig const &pc) const {
  if (this->is_valid_parallel_config(ff, pc)) {
    return true;
  }

  if (pc.is_data_parallel()) {
    ParallelConfig adopted_pc = pc.change_data_parallel_dimensionality(this->outputs[0]->num_dims);
    if (this->is_valid_parallel_config(ff, adopted_pc)) {
      return true;
    }
  }

  return false;
}

size_t Op::get_untyped_params_hash() const {
  size_t hash = this->get_params_hash();
  hash_combine(hash, this->op_type);
  return hash;
}

size_t Op::get_params_hash() const {
  assert (false);
}

bool Op::is_valid_parallel_config(const FFModel& ff, const ParallelConfig& pc) const
{
  // By default only data parallelism is allowed
  // Check dim match
  if (pc.nDims != this->get_dimension())
    return false;
  for (int i = 0; i < pc.nDims-1; i++)
    if (pc.dim[i] != 1)
      return false;
  return true;
}

Domain Op::get_output_tensor_shape(const ParallelConfig& pc,
    int output_idx, int part_idx) const
{
  assert(output_idx < numOutputs);
  Domain d;
  d.dim = outputs[output_idx]->num_dims;
  // Assume pc dim matches output dim
  assert(d.dim == pc.nDims);
  for (int i = 0; i < d.dim; i++) {
    // Assume an equal partitioning
    assert(outputs[output_idx]->dims[i].size % pc.dim[i] == 0);
    int dim_size = outputs[output_idx]->dims[i].size / pc.dim[i];
    d.rect_data[i] = (part_idx % pc.dim[i]) * dim_size;
    d.rect_data[i + d.dim] = d.rect_data[i] + dim_size - 1;
    part_idx = part_idx / pc.dim[i];
  }
  assert(part_idx == 0);
  return d;
}

Domain Op::get_input_tensor_shape(const ParallelConfig& pc,
    int input_idx, int part_idx) const
{
  assert(input_idx < numInputs);
  Domain d;
  d.dim = inputs[input_idx]->num_dims;
  if (pc.nDims == d.dim) {
    for (int i = 0; i < d.dim; i++) {
      // Assume an equal partitioning
      assert(inputs[input_idx]->dims[i].size % pc.dim[i] == 0);
      int dim_size = inputs[input_idx]->dims[i].size / pc.dim[i];
      d.rect_data[i] = (part_idx % pc.dim[i]) * dim_size;
      d.rect_data[i + d.dim] = d.rect_data[i] + dim_size - 1;
      part_idx = part_idx / pc.dim[i];
    }
  } else {
    // Require data parallel when dims mismatch
    for (int i = 0; i < pc.nDims; i++)
      if (i != pc.nDims - 2) {
        assert(pc.dim[i] == 1);
      }
    for (int i = 0; i < d.dim-1; i++) {
      int dim_size = inputs[input_idx]->dims[i].size;
      d.rect_data[i] = 0;
      d.rect_data[i + d.dim] = d.rect_data[i] + dim_size - 1;
    }
    // Assume an equal partitioning
    assert(inputs[input_idx]->dims[d.dim-2].size % pc.dim[pc.nDims-2] == 0);
    assert(part_idx < pc.dim[pc.nDims-2]);
    int dim_size = inputs[input_idx]->dims[d.dim-2].size / pc.dim[pc.nDims-2];
    d.rect_data[d.dim - 1] = part_idx * dim_size;
    d.rect_data[2*d.dim - 1] = d.rect_data[d.dim-1] + dim_size - 1;
    part_idx = part_idx / pc.dim[pc.nDims-1];
  }
  assert(part_idx == 0);
  return d;
}

Domain Op::get_weight_tensor_shape(const ParallelConfig& pc,
    int weight_idx, int part_idx) const
{
  // Default data parallel weight replication
  assert(weight_idx < numWeights);
  Domain d;
  d.dim = weights[weight_idx]->num_dims;
  for (int i = 0; i < d.dim; i++) {
    d.rect_data[i] = 0;
    d.rect_data[i+d.dim] = weights[weight_idx]->dims[i].size / weights[weight_idx]->dims[i].degree - 1;
  }
  return d;
}


void Op::solve_parallel_dim_mappings(
    const std::vector<ParallelDim const *> &inputs, 
    const std::vector<ParallelDim *> &weights,
    const std::vector<ParallelDim *> &outputs) const
{
  FlexFlow::solve_parallel_dim_mappings(*this->parallel_dims_mapping, inputs, weights, outputs);
}

void solve_parallel_dim_mappings(
    const std::vector<ParallelDimMappingRecord>& mapping,
    const std::vector<ParallelDim const *> &inputs, 
    const std::vector<ParallelDim *> &weights,
    const std::vector<ParallelDim *> &outputs)
{
  for (ParallelDimMappingRecord const &record : mapping) {
    ParallelDim const &input_dim = inputs[record.input_idx][record.input_dim];

    switch (record.get_type()) {
      case MappingRecordType::INPUT_OUTPUT:
        {
          if (record.output_idx >= outputs.size() || outputs[record.output_idx] == nullptr) {
            continue;
          }

          ParallelDim &output_dim = outputs[record.output_idx][record.output_dim];
          output_dim.degree = input_dim.degree;
          output_dim.parallel_idx = input_dim.parallel_idx;

          if (output_dim.is_replica_dim) {
            output_dim.size = input_dim.degree;
          }
        }
        break;
      case MappingRecordType::INPUT_WEIGHT:
        {
          if (record.weight_idx >= weights.size() || weights[record.weight_idx] == nullptr) {
            continue;
          }

          ParallelDim &weight_dim = weights[record.weight_idx][record.weight_dim];
          weight_dim.degree = input_dim.degree;
          weight_dim.parallel_idx = input_dim.parallel_idx;

          if (weight_dim.is_replica_dim) {
            weight_dim.size = input_dim.degree;
          }
        }
        break;
    }
  }
}

std::unordered_map<int, int> output_to_input_mapping(const std::vector<ParallelDimMappingRecord>& mapping) {
  std::unordered_map<int, int> dim_mapping;
  for (ParallelDimMappingRecord const &record : mapping) {
    if (record.get_type() == MappingRecordType::INPUT_OUTPUT) {
      dim_mapping[record.output_dim] = record.input_dim;
    }
  }

  return dim_mapping;
}

std::unordered_map<int, int> input_to_output_mapping(const std::vector<ParallelDimMappingRecord>& mapping) {
  std::unordered_map<int, int> dim_mapping;
  for (ParallelDimMappingRecord const &record : mapping) {
    if (record.get_type() == MappingRecordType::INPUT_OUTPUT) {
      dim_mapping[record.input_dim] = record.output_dim;
    }
  }

  return dim_mapping;
}

#ifdef FF_USE_NCCL
ncclUniqueId Op::get_nccl_unique_id_task(const Task *task,
    const std::vector<PhysicalRegion> &regions,
    Context ctx, Runtime *runtime)
{
  ncclUniqueId ncclId;
  checkNCCL(ncclGetUniqueId(&ncclId));
  return ncclId;
}

ncclComm_t Op::init_nccl_comms_task(const Task* task,
    const std::vector<PhysicalRegion> &regions,
    Context ctx, Runtime* runtime)
{
  // Must be an index space launch
  assert(task->is_index_space);
  ncclUniqueId ncclId = *((const ncclUniqueId*) task->args);
  int allRanks = task->index_domain.get_volume();
  assert(task->index_domain.contains(task->index_point));
  int myRank = 0;
  for (Domain::DomainPointIterator it(task->index_domain); it; it++, myRank++) {
    if (it.p == task->index_point) break;
  }
  ncclComm_t ncclComm;
  checkNCCL(ncclCommInitRank(&ncclComm, allRanks, ncclId, myRank));
  //fprintf(stderr, "ncclComm(%p) allRanks(%d) myRank(%d) ncclId(%p)\n",
  //    ncclComm, allRanks, myRank, ncclId);
  return ncclComm;
}
#endif

ParallelDimMappingRecord::ParallelDimMappingRecord(MappingRecordType type)
: type(type),
  output_dim(-1), input_dim(-1), weight_dim(-1),
  output_idx(-1), input_idx(-1), weight_idx(-1)
{}

/*static*/
ParallelDimMappingRecord ParallelDimMappingRecord::input_output_record(
    int input_idx, int input_dim,
    int output_idx, int output_dim,
    tl::optional<MappingOperation> operation)
{
  ParallelDimMappingRecord r(MappingRecordType::INPUT_OUTPUT);  
  r.operation = operation;

  assert (output_idx >= 0);
  assert (output_dim >= 0);
  assert (input_idx >= 0);
  assert (input_dim >= 0);

  r.output_idx = output_idx;
  r.output_dim = output_dim;
  r.input_idx = input_idx;
  r.input_dim = input_dim;
  
  return r;
}

/*static*/
ParallelDimMappingRecord ParallelDimMappingRecord::input_weight_record(
    int input_idx, int input_dim,
    int weight_idx, int weight_dim,
    tl::optional<MappingOperation> operation)
{
  ParallelDimMappingRecord r(MappingRecordType::INPUT_WEIGHT);
  r.operation = operation;

  assert (input_idx >= 0);
  assert (input_dim >= 0);
  assert (weight_idx >= 0);
  assert (weight_dim >= 0);

  r.input_idx = input_idx;
  r.input_dim = input_dim;
  r.weight_idx = weight_idx;
  r.weight_dim = weight_dim;

  return r;
}

MappingRecordType ParallelDimMappingRecord::get_type() const {
  return this->type;
}


/*static*/
void Op::construct_weight_parallel_dims(
    std::vector<ParallelDimMappingRecord>& records,
    std::vector<std::tuple<int, MappingOperation, int>> mappings, int input_idx, int weight_idx)
{
  for (std::tuple<int, MappingOperation, int> const &mapping : mappings) {
    Op::construct_weight_parallel_dims(
        records,
        std::get<0>(mapping), std::get<2>(mapping), input_idx, weight_idx, std::get<1>(mapping));
  }
}

/*static*/
void Op::construct_weight_parallel_dims(
    std::vector<ParallelDimMappingRecord>& records,
    std::vector<std::pair<int, int>> mappings, int input_idx, int weight_idx)
{
  for (std::pair<int, int> const &mapping : mappings) {
    Op::construct_weight_parallel_dims(
      records,
      mapping.first, mapping.second, input_idx, weight_idx);
  }
}

/*static*/
void Op::construct_weight_parallel_dims(
    std::vector<ParallelDimMappingRecord>& records,
    int input_dim, int weight_dim, int input_idx, int weight_idx, tl::optional<MappingOperation> operation)
{
  records.push_back(
    ParallelDimMappingRecord::input_weight_record(
      input_idx, input_dim,
      weight_idx, weight_dim,
      operation
    )
  );
}

void Op::register_weight_parallel_dims(
    std::vector<std::pair<int, int>> mappings, int input_idx, int weight_idx) 
{
  Op::construct_weight_parallel_dims(
      *this->parallel_dims_mapping,
      mappings, input_idx, weight_idx); 
}

void Op::register_weight_parallel_dims(
    std::vector<std::tuple<int, MappingOperation, int>> mappings, int input_idx, int weight_idx) 
{
  Op::construct_weight_parallel_dims(
      *this->parallel_dims_mapping, 
      mappings, input_idx, weight_idx);
}

void Op::register_weight_parallel_dims(
    int input_dim, int weight_dim, 
    int input_idx, int weight_idx, 
    tl::optional<MappingOperation> operation) 
{
  Op::construct_weight_parallel_dims(
      *this->parallel_dims_mapping,
      input_dim, weight_dim, input_idx, weight_idx, operation);
}

/*static*/
void Op::construct_output_parallel_dims(
    std::vector<ParallelDimMappingRecord>& records,
    std::vector<std::tuple<int, MappingOperation, int>> mappings, int input_idx, int output_idx)
{
  for (std::tuple<int, MappingOperation, int> const &mapping : mappings) {
    Op::construct_output_parallel_dims(
        records,
        std::get<0>(mapping), std::get<2>(mapping), input_idx, output_idx, std::get<1>(mapping));
  }
}

/*static*/
void Op::construct_output_parallel_dims(
    std::vector<ParallelDimMappingRecord>& records,
    std::vector<std::pair<int, int>> mappings, int input_idx, int output_idx)
{
  for (std::pair<int, int> const &mapping : mappings) {
    Op::construct_output_parallel_dims(
        records,
        mapping.first, mapping.second, input_idx, output_idx);
  }
}

/*static*/
void Op::construct_output_parallel_dims(
    std::vector<ParallelDimMappingRecord>& records,
    int input_dim, int output_dim, int input_idx, int output_idx, tl::optional<MappingOperation> operation) 
{
  records.push_back(
    ParallelDimMappingRecord::input_output_record(
      input_idx, input_dim,
      output_idx, output_dim, 
      operation
    )
  );
}

void Op::register_output_parallel_dims(
    std::vector<std::pair<int, int>> mappings, int input_idx, int output_idx)
{
  Op::construct_output_parallel_dims(
      *this->parallel_dims_mapping,
      mappings, input_idx, output_idx);
}

void Op::register_output_parallel_dims(
    std::vector<std::tuple<int, MappingOperation, int>> mappings, int input_idx, int output_idx)
{
  Op::construct_output_parallel_dims(
      *this->parallel_dims_mapping,
      mappings, input_idx, output_idx);
}

void Op::register_output_parallel_dims(
    int input_dim, int output_dim, 
    int input_idx, int output_idx, 
    tl::optional<MappingOperation> operation)
{
  Op::construct_output_parallel_dims(  
      *this->parallel_dims_mapping, 
      input_dim, output_dim, input_idx, output_idx, operation);
}

int Op::get_output_to_input_dim_mapping(
    const ParallelTensor output, int output_dim,
    const ParallelTensor input)
{
  int output_idx = -1, input_idx = -1;
  for (int i = 0; i < numOutputs; i++)
    if (output == outputs[i])
      output_idx = i;
  for (int i = 0; i < numInputs; i++)
    if (input == inputs[i])
      input_idx = i;
  assert(output_idx != -1);
  assert(input_idx != -1);
  for (size_t i = 0; i < parallel_dims_mapping->size(); i++) {
    if ((*parallel_dims_mapping)[i].output_idx != output_idx) continue;
    if ((*parallel_dims_mapping)[i].output_dim != output_dim) continue;
    if ((*parallel_dims_mapping)[i].input_idx != input_idx) continue;
    // Check validness
    assert((*parallel_dims_mapping)[i].weight_idx = -1);
    assert((*parallel_dims_mapping)[i].weight_dim = -1);
    return (*parallel_dims_mapping)[i].input_dim;
  }
  assert(false);
  return -1;
}

int Op::get_output_to_weight_dim_mapping(
    const ParallelTensor output, int output_dim,
    const ParallelTensor weight)
{
  int output_idx = -1, weight_idx = -1;
  for (int i = 0; i < numOutputs; i++)
    if (output == outputs[i])
      output_idx = i;
  for (int i = 0; i < numInputs; i++)
    if (weight == weights[i])
      weight_idx = i;
  assert(output_idx != -1);
  assert(weight_idx != -1);
  for (size_t i = 0; i < parallel_dims_mapping->size(); i++) {
    if ((*parallel_dims_mapping)[i].output_idx != output_idx) continue;
    if ((*parallel_dims_mapping)[i].output_dim != output_dim) continue;
    if ((*parallel_dims_mapping)[i].weight_idx != weight_idx) continue;
    // Check validness
    assert((*parallel_dims_mapping)[i].input_idx = -1);
    assert((*parallel_dims_mapping)[i].input_dim = -1);
    return (*parallel_dims_mapping)[i].weight_dim;
  }
  assert(false);
  return -1;
}

bool Op::check_output_input_weight_parallel_dims(bool allocate_weights) const
{
  if (!allocate_weights) {
    assert (this->numWeights == 0);
  }

  for (ParallelDimMappingRecord const &record : *parallel_dims_mapping) {
    assert (record.input_idx < this->numInputs);
    assert (record.input_dim < this->inputs[record.input_idx]->num_dims);
    ParallelDim const &input_dim = inputs[record.input_idx]->dims[record.input_dim];
    /* assert (input_dim.degree != ParallelDim::UNKNOWN_DEGREE); */
    /* assert (input_dim.parallel_idx != ParallelDim::UNKNOWN_INDEX); */

    ParallelDim other_dim;
    switch (record.get_type()) {
      case MappingRecordType::INPUT_OUTPUT: 
        assert (record.output_idx < this->numOutputs);
        assert (record.output_dim < this->outputs[record.output_idx]->num_dims);
        other_dim = outputs[record.output_idx]->dims[record.output_dim];  
        break;
      case MappingRecordType::INPUT_WEIGHT: 
        if (!allocate_weights) {
          continue;
        }
        assert (record.weight_idx < this->numWeights);
        assert (record.weight_dim < this->weights[record.weight_idx]->num_dims);
        other_dim = weights[record.weight_idx]->dims[record.weight_dim];
        break;
    }

    assert (other_dim.degree == input_dim.degree);
    assert (other_dim.parallel_idx == input_dim.parallel_idx);
  }
  return true;
}

bool Op::check_output_input_weight_same_parallel_is() const
{
  assert(numOutputs > 0);
  IndexSpace parallel_is = outputs[0]->parallel_is;
  for (int i = 0; i < numOutputs; i++)
    if (outputs[i]->parallel_is != parallel_is)
      return false;
  for (int i = 0; i < numInputs; i++)
    if (inputs[i]->parallel_is != parallel_is)
      return false;
  for (int i = 0; i < numWeights; i++)
    if (weights[i]->parallel_is != parallel_is)
      return false;
  return true;
}

bool Op::check_output_input_weight_same_machine_view() const
{
  assert(numOutputs > 0);
  MachineView machine_view = outputs[0]->machine_view;
  for (int i = 0; i < numOutputs; i++)
    if (outputs[i]->machine_view != machine_view)
      return false;
  for (int i = 0; i < numInputs; i++)
    if (inputs[i]->machine_view != machine_view)
      return false;
  for (int i = 0; i < numWeights; i++)
    if (weights[i]->machine_view != machine_view)
      return false;
  return true;
}

void Op::set_argumentmap_for_init(const FFModel& ff,
                                  ArgumentMap& argmap)
{
  Context ctx = ff.config.lg_ctx;
  Runtime* runtime = ff.config.lg_hlr;
  Domain domain = runtime->get_index_space_domain(ctx, this->parallel_is);
  switch (domain.get_dim()) {
#ifdef FF_USE_NCCL
  #define DIMFUNC(DIM) \
    case DIM: \
    { \
      Rect<DIM> rect = domain; \
      MachineView view = outputs[0]->machine_view; \
      int idx = 0; \
      for (PointInRectIterator<DIM> it(rect); it(); it++) { \
        FFHandler handle = ff.handlers[view.get_device_id(*it)]; \
        if (ff.config.computationMode == COMP_MODE_TRAINING && op_type == OP_WEIGHT) {\
          ncclComm_t* nccl_comms = ff.find_nccl_comms(view); \
          handle.ncclComm = nccl_comms[idx++]; \
        } \
        argmap.set_point(*it, TaskArgument(&handle, sizeof(FFHandler))); \
      } \
      break; \
    }
    LEGION_FOREACH_N(DIMFUNC)
  #undef DIMFUNC
#else
  #define DIMFUNC(DIM) \
    case DIM: \
    { \
      Rect<DIM> rect = domain; \
      MachineView view = outputs[0]->machine_view; \
      int idx = 0; \
      for (PointInRectIterator<DIM> it(rect); it(); it++) { \
        FFHandler handle = ff.handlers[view.get_device_id(*it)]; \
        argmap.set_point(*it, TaskArgument(&handle, sizeof(FFHandler))); \
      } \
      break; \
    }
    LEGION_FOREACH_N(DIMFUNC)
  #undef DIMFUNC
#endif
    default:
      assert(false);
  }
}

void Op::set_opmeta_from_futuremap(const FFModel& ff,
                                   const FutureMap& fm)
{
  Context ctx = ff.config.lg_ctx;
  Runtime* runtime = ff.config.lg_hlr;
  Domain domain = runtime->get_index_space_domain(ctx, parallel_is);
  switch (domain.get_dim()) {
#define DIMFUNC(DIM) \
    case DIM: \
    { \
      Rect<DIM> rect = domain; \
      int idx = 0; \
      for (PointInRectIterator<DIM> it(rect); it(); it++) { \
        meta[idx++] = fm.get_result<OpMeta*>(*it); \
      } \
      break; \
    }
    LEGION_FOREACH_N(DIMFUNC)
#undef DIMFUNC
    default:
      assert(false);
  }
}

void Op::set_argumentmap_for_forward(const FFModel& ff,
                                 ArgumentMap& argmap)
{
  Context ctx = ff.config.lg_ctx;
  Runtime* runtime = ff.config.lg_hlr;
  Domain domain = runtime->get_index_space_domain(ctx, parallel_is);
  switch (domain.get_dim()) {
#define DIMFUNC(DIM) \
    case DIM: \
    { \
      Rect<DIM> rect = domain; \
      int idx = 0; \
      for (PointInRectIterator<DIM> it(rect); it(); it++) { \
        OpMeta* mp = meta[idx++]; \
        argmap.set_point(*it, TaskArgument(&mp, sizeof(OpMeta*))); \
      } \
      break; \
    }
    LEGION_FOREACH_N(DIMFUNC)
#undef DIMFUNC
    default:
      assert(false);
  }
}

void Op::set_argumentmap_for_backward(const FFModel& ff,
                                      ArgumentMap& argmap)
{
  Context ctx = ff.config.lg_ctx;
  Runtime* runtime = ff.config.lg_hlr;
  Domain domain = runtime->get_index_space_domain(ctx, parallel_is);
  switch (domain.get_dim()) {
#define DIMFUNC(DIM) \
    case DIM: \
    { \
      Rect<DIM> rect = domain; \
      int idx = 0; \
      for (PointInRectIterator<DIM> it(rect); it(); it++) { \
        OpMeta* mp = meta[idx++]; \
        argmap.set_point(*it, TaskArgument(&mp, sizeof(OpMeta*))); \
      } \
      break; \
    }
    LEGION_FOREACH_N(DIMFUNC)
#undef DIMFUNC
    default:
      assert(false);
  }
}

bool Op::get_int_parameter(PMParameter para, int* value) const
{
  switch (para) {
    case PM_OP_TYPE:
      *value = (int) op_type;
      return true;
    case PM_NUM_INPUTS:
      *value = numInputs;
      return true;
    case PM_NUM_OUTPUTS:
      *value = numOutputs;
      return true;
    default:
      return false;
  }
}

bool Op::get_tensor_parameter(TNParameter tnp, DIMParameter dim, int* value) const
{
  if (tnp >= INPUT_0 && tnp <= INPUT_5)
    return get_input_parameter(tnp, dim, value);
  if (tnp >= WEIGHT_0 && tnp <= WEIGHT_5)
    return get_weight_parameter(tnp, dim, value);
  return false;
}

bool Op::get_input_parameter(TNParameter tnp, DIMParameter dim, int* value) const
{
  int inputIdx = 0, dimIdx = 0;
  assert(tnp <= INPUT_5 && tnp >= INPUT_0);
  inputIdx = tnp - INPUT_0;
  if (inputIdx >= numInputs) return false;
  switch (dim) {
    case DIM_3:
      dimIdx ++;
    case DIM_2:
      dimIdx ++;
    case DIM_1:
      dimIdx ++;
    case DIM_0:
      break;
    case DIM_ND:
      *value = inputs[inputIdx]->num_dims;
      return true;
    default:
      return false;
  }
  if (dimIdx >= inputs[inputIdx]->num_dims) return false;
  *value = inputs[inputIdx]->dims[dimIdx].size;
  return true;
}

bool Op::get_weight_parameter(TNParameter tnp, DIMParameter dim, int* value) const
{
  int weightIdx = 0, dimIdx = 0;
  assert(tnp <= WEIGHT_5 && tnp >= WEIGHT_0);
  weightIdx = tnp - WEIGHT_0;
  if (weightIdx >= numWeights) return false;
  switch (dim) {
    case DIM_3:
      dimIdx ++;
    case DIM_2:
      dimIdx ++;
    case DIM_1:
      dimIdx ++;
    case DIM_0:
      break;
    case DIM_ND:
      *value = weights[weightIdx]->num_dims;
      return true;
    default:
      return false;
  }
  if (dimIdx >= weights[weightIdx]->num_dims) return false;
  *value = weights[weightIdx]->dims[dimIdx].size;
  return true;
}

OpMeta::OpMeta(FFHandler _handle)
: handle(_handle), profiling(false)
{
  for (int i = 0; i < MAX_NUM_INPUTS; i++)
    trainableInputs[i] = true;
}

FFModel::FFModel(FFConfig& _config)
: op_global_guid(OP_GUID_FIRST_VALID),
  layer_global_guid(LAYER_GUID_FIRST_VALID),
  tensor_global_guid(TENSOR_GUID_FIRST_VALID),
  parallel_tensor_global_guid(PARALLEL_TENSOR_GUID_FIRST_VALID),
  node_global_guid(NODE_GUID_FIRST_VALID),
  config(_config),
  optimizer(NULL), loss_op(NULL), metrics_op(NULL), simulator(NULL)
{
  this->search = new PCG::SearchHelper(this);
  this->graph_search = new PCG::GraphSearchHelper(this);

  Runtime *runtime = config.lg_hlr;
  Context ctx = config.lg_ctx;
  // Register machine views
  register_all_machine_views(config.numNodes, config.workersPerNode,
                             config.cpusPerNode, all_valid_views);
  metrics_input = -1;
  // Load strategy file
  // Create field space
  {
    FieldAllocator allocator =
      runtime->create_field_allocator(ctx, config.field_space);
    allocator.allocate_field(sizeof(float), FID_DATA);
  }
  // Build training dataset
  //if (config.datasetPath.length() == 0) {
  //  dataLoader = NULL;
  //} else {
  //  dataLoader = new DataLoader(config.datasetPath);
  //}

  ArgumentMap argmap;
  Rect<1> task_rect(Point<1>(0),
                    Point<1>(config.workersPerNode * config.numNodes - 1));
  IndexSpaceT<1> task_is = runtime->create_index_space(ctx, task_rect);

  //int rank = 0;
  for (PointInRectIterator<1> it(task_rect); it(); it++) {
    FFInitInfo info;
    //info.myRank = rank++;
    //info.allRanks = config.workersPerNode * config.numNodes;
    info.workSpaceSize = config.workSpaceSize;
    info.allowTensorOpMathConversion = config.allow_tensor_op_math_conversion;
    argmap.set_point(*it, TaskArgument(&info, sizeof(FFInitInfo)));
  }

  // Init CUDA library on each worker
  IndexLauncher initLauncher(FF_INIT_TASK_ID, task_is,
                             TaskArgument(NULL, 0), argmap,
                             Predicate::TRUE_PRED, false/*must*/, 0/*mapper_id*/,
                             FFConfig::DataParallelism_GPU);
  FutureMap fm = runtime->execute_index_space(ctx, initLauncher);
  fm.wait_all_results();
  int idx = 0;
  for (PointInRectIterator<1> it(task_rect); it(); it++) {
    handlers[idx++] = fm.get_result<FFHandler>(*it);
  }
}

#ifdef FF_USE_NCCL
ncclComm_t* FFModel::find_nccl_comms(const MachineView& view) const
{
  const auto& it = view_hash_to_nccl_comms.find(view.hash());
  if (it == view_hash_to_nccl_comms.end()) {
    assert(config.computationMode == COMP_MODE_INFERENCE);
    return NULL;
  } else {
    return it->second;
  }
}
#endif

template<int NDIM>
Tensor FFModel::create_constant(const int dims[],
                                float value,
                                DataType data_type)
{
  // FIXME: currently create gradients for constants since the current auto grad algorithm
  // computes gradients for all operators
  Tensor tensor = create_tensor<NDIM>(dims, data_type, NULL/*owner_op*/, true/*create_grad*/);
  ConstantInitializer* init =  new ConstantInitializer(value);
  Context ctx = config.lg_ctx;
  Runtime* runtime = config.lg_hlr;
  assert(false);
#ifdef DEADCODE
  ArgumentMap argmap;
  IndexLauncher launcher(CONSTANT_INIT_TASK_ID, tensor->parallel_is,
      TaskArgument(init, sizeof(ConstantInitializer)), argmap,
      Predicate::TRUE_PRED, false, 0,
      tensor->machine_view.hash());
  launcher.add_region_requirement(
      RegionRequirement(tensor->part, 0/*projection id*/,
                        WRITE_ONLY, EXCLUSIVE, tensor->region));
  launcher.add_field(0, FID_DATA);
  FutureMap fm = runtime->execute_index_space(ctx, launcher);
  fm.wait_all_results();
  return tensor;
#endif
}

PCG::Node FFModel::new_node(Op *op) {
  PCG::Node ret;
  ret.guid = this->node_global_guid++;
  ret.ptr = op;

  return ret;
}

Tensor FFModel::create_tensor(
    int numdim,
    const int dims[],
    DataType data_type,
    const Layer* layer,
    int idx,
    bool create_grad)
{
  switch (numdim) {
#define DIMFUNC(DIM) \
    case DIM: \
      return create_tensor<DIM>(dims, data_type, layer, idx, create_grad);
    LEGION_FOREACH_N(DIMFUNC)
#undef DIMFUNC
    default:
      assert(false && "Unsupported dim!");
  }
}

ParallelTensor FFModel::create_parallel_tensor(
    int numdim,
    const ParallelDim dims[],
    DataType data_type,
    const Op* op,
    int idx,
    bool create_grad,
    size_t input_tensor_guid)
{
  switch (numdim) {
#define DIMFUNC(DIM) \
    case DIM: \
      return create_parallel_tensor<DIM>(dims, data_type, op, idx, create_grad, input_tensor_guid);
    LEGION_FOREACH_N(DIMFUNC)
#undef DIMFUNC
    default:
      assert(false && "Unsupported dim!");
  }
}

Tensor FFModel::create_tensor_legion_ordering(
    int numdim,
    const int dims[],
    DataType data_type,
    const Layer* layer,
    int idx,
    bool create_grad)
{
  int c_dims[MAX_TENSOR_DIM];
  for (int i = 0; i < numdim; i++)
    c_dims[i] = dims[numdim-1-i];
  return create_tensor(numdim, c_dims, data_type, layer, idx, create_grad);
}

ParallelTensor FFModel::create_parallel_tensor_legion_ordering(
    int numdim,
    const ParallelDim dims[],
    DataType data_type,
    const Op* op,
    int idx,
    bool create_grad,
    size_t input_tensor_guid)
{
  ParallelDim c_dims[MAX_TENSOR_DIM];
  for (int i = 0; i < numdim; i++)
    c_dims[i] = dims[numdim-1-i];
  return create_parallel_tensor(numdim, c_dims, data_type, op, idx, create_grad, input_tensor_guid);
}

template<int NDIM>
Tensor FFModel::create_tensor(
    const int dims[],
    DataType data_type,
    const Layer* owner_layer,
    int owner_idx,
    bool create_grad)
{
  Tensor tensor = new TensorBase();
  tensor->tensor_guid = tensor_global_guid ++;
  tensor->data_type = data_type;
  if (owner_layer == NULL) {
    Layer* input_layer = new Layer(this, OP_INPUT, "input", 0/*inputs*/, 0/*weight*/, 1/*outputs*/, NULL, NULL);
    input_layer->outputs[0] = tensor;
    layers.push_back(input_layer);
    tensor->owner_layer = input_layer;
    tensor->owner_idx = 0;
  } else {
    tensor->owner_layer = owner_layer;
    tensor->owner_idx = owner_idx;
  }
  tensor->create_gradients = create_grad;
  tensor->num_dims = NDIM;
  for (int i = 0; i < NDIM; i++) {
    tensor->dims[i] = dims[NDIM-1-i];
  }
  return tensor;
}

template<int NDIM>
ParallelTensor FFModel::create_parallel_tensor(
    const ParallelDim dims[],
    DataType data_type,
    const Op* owner_op,
    int owner_idx,
    bool create_grad,
    size_t input_tensor_guid)
{
  ParallelTensor tensor = new ParallelTensorBase();
  tensor->parallel_tensor_guid = parallel_tensor_global_guid ++;
  tensor->data_type = data_type;
  if (owner_op == nullptr) {
    NoOp* input_op = new NoOp(*this, OP_INPUT, input_tensor_guid, tensor);
    operators.push_back(input_op);
    tensor->owner_op = input_op;
    tensor->owner_idx = 0;
  } else {
    tensor->owner_op = owner_op;
    tensor->owner_idx = owner_idx;
  }
  tensor->create_gradients = create_grad;
  tensor->num_dims = NDIM;
  for (int i = 0; i < NDIM; i++) {
    tensor->dims[i] = dims[NDIM-1-i];
  }
  assert(tensor->check_valid());
  return tensor;
}

Parameter FFModel::create_weight_legion_ordering(
    int numdim,
    const int dims[],
    DataType data_type,
    const Layer* layer,
    bool create_grad,
    Initializer* initializer,
    ParameterSyncType sync_type)
{
  int c_dims[MAX_TENSOR_DIM];
  for (int i = 0; i < numdim; i++)
    c_dims[i] = dims[numdim-1-i];
  return create_weight(numdim, c_dims, data_type, layer, create_grad, initializer, sync_type);
}


Parameter FFModel::create_weight(
    int numdim,
    const int dims[],
    DataType data_type,
    const Layer* owner_layer,
    bool create_grad,
    Initializer* initializer,
    ParameterSyncType sync_type)
{
  Parameter p = new TensorBase();
  p->data_type = data_type;
  assert(owner_layer != NULL);
  if (owner_layer == NULL) {
    Layer* weight_layer = new Layer(this, OP_WEIGHT, NULL, 0/*inputs*/, 0/*weights*/, 1/*outputs*/, NULL/*in1*/, NULL/*in2*/);
    layers.push_back(weight_layer);
    p->owner_layer = weight_layer;
    p->owner_idx = 0;
  } else {
    p->owner_layer = owner_layer;
    p->owner_idx = 0;
  }
  p->create_gradients = create_grad;
  p->initializer = initializer;
  p->sync_type = sync_type;
  p->num_dims = numdim;
  for (int i = 0; i < numdim; i++) {
    p->dims[i] = dims[numdim-1-i];
  }
  assert(p->get_volume() > 0);
  return p;
}

template<int NDIM>
ParallelParameter FFModel::create_parallel_weight(
    const ParallelDim dims[],
    DataType data_type,
    const Op* owner_op,
    bool create_grad,
    Initializer* initializer,
    ParameterSyncType sync_type)
{
  ParallelParameter p = new ParallelTensorBase();
  p->parallel_tensor_guid = parallel_tensor_global_guid ++;
  p->data_type = data_type;
  if (owner_op == NULL) {
    NoOp* weight_op = new NoOp(*this, OP_WEIGHT, p);
    operators.push_back(weight_op);
    p->owner_op = weight_op;
    p->owner_idx = 0;
  } else {
    p->owner_op = owner_op;
  }
  p->create_gradients = create_grad;
  p->initializer = initializer;
  p->sync_type = sync_type;
  p->num_dims = NDIM;
  for (int i = 0; i < NDIM; i++) {
    p->dims[i] = dims[NDIM-1-i];
  }
  assert(p->get_volume() > 0);
  assert(p->check_valid());
  return p;
}

ParallelParameter FFModel::create_parallel_weight(
    int numdim,
    const ParallelDim dims[],
    DataType data_type,
    const Op* owner_op,
    bool create_grad,
    Initializer* initializer,
    ParameterSyncType sync_type)
{
  switch (numdim) {
#define DIMFUNC(DIM) \
    case DIM: \
      return create_parallel_weight<DIM>(dims, data_type, owner_op, create_grad, initializer, sync_type);
    LEGION_FOREACH_N(DIMFUNC)
#undef DIMFUNC
    default:
      assert(false && "Unsupported dim!");
  }
}

ParallelParameter FFModel::create_parallel_weight_legion_ordering(
    int numdim,
    const ParallelDim dims[],
    DataType data_type,
    const Op* owner_op,
    bool create_grad,
    Initializer* initializer,
    ParameterSyncType sync_type)
{
  ParallelDim c_dims[MAX_TENSOR_DIM];
  std::reverse_copy(dims, dims+numdim, c_dims);

  return this->create_parallel_weight(numdim, c_dims, data_type, owner_op, create_grad, initializer, sync_type);
}

void FFModel::map_tensor(ParallelTensor tensor, const Op* op)
{
  switch (tensor->num_dims) {
#define DIMFUNC(NDIM) \
    case NDIM: \
    { \
      map_tensor_with_dim<NDIM>(tensor, op); \
      break; \
    }
    LEGION_FOREACH_N(DIMFUNC)
#undef DIMFUNC
    default:
    {
      // Unsupported dim
      assert(false);
    }
  }
}

// Map tensor using parallelization strategies described in parallel_op
template<int NDIM>
void FFModel::map_tensor_with_dim(ParallelTensor tensor, const Op* parallel_op)
{
  tensor->parallel_is = get_or_create_task_is(tensor);
  assert(tensor->owner_op != NULL);
  Context ctx = config.lg_ctx;
  Runtime* runtime = config.lg_hlr;
  Domain task_domain = runtime->get_index_space_domain(ctx, tensor->parallel_is);
  switch (task_domain.get_dim()) {
#define DIMFUNC(TDIM) \
    case TDIM: \
    { \
      map_tensor_with_dim2<NDIM, TDIM>(tensor, parallel_op); \
      break; \
    }
    LEGION_FOREACH_N(DIMFUNC)
#undef DIMFUNC
    default:
    {
      assert(false && "Unsupported Task Dim");
    }
  }
}

template<int NDIM, int TDIM>
void FFModel::map_tensor_with_dim2(ParallelTensor tensor, const Op* parallel_op)
{
  // Step 0: check we are the owner or the owner is NULL
  // in which case set the owner to us
  if (tensor->owner_op == NULL) {
    tensor->owner_op = parallel_op;
    tensor->owner_idx = -1; // meaning tensor is not an output of op
  } else {
    // assert tensor->owner_op == parallel_op or parallel_op == nullptr,
    // which indicates the tensor is not parallelized
    assert(tensor->owner_op == parallel_op || parallel_op == nullptr);
  }
  // Step 1: create regions
  Context ctx = config.lg_ctx;
  Runtime* runtime = config.lg_hlr;

  FieldSpace fs = runtime->create_field_space(ctx);
  FieldAllocator allocator= runtime->create_field_allocator(ctx, fs);
  switch (tensor->data_type)
  {
    case DT_FLOAT:
      allocator.allocate_field(sizeof(float), FID_DATA);
      break;
    case DT_DOUBLE:
      allocator.allocate_field(sizeof(double), FID_DATA);
      break;
    case DT_INT32:
      allocator.allocate_field(sizeof(int32_t), FID_DATA);
      break;
    case DT_INT64:
      allocator.allocate_field(sizeof(int64_t), FID_DATA);
      break;
    default:
      assert(false);
  }

  Point<NDIM> hi;
  for (int i = 0; i < NDIM; i++)
    hi[i] = tensor->dims[i].size - 1;
  Rect<NDIM> rect(Point<NDIM>::ZEROES(), hi);
  IndexSpaceT<NDIM> is = runtime->create_index_space(ctx, rect);
  tensor->region = runtime->create_logical_region(ctx, is, fs);
  if (tensor->create_gradients && config.computationMode == COMP_MODE_TRAINING) {
    tensor->region_grad = runtime->create_logical_region(ctx, is, fs);
  }
  
  // Step 2: create partitions if parallel_op != NULL
  if (parallel_op != NULL) {
    IndexSpaceT<TDIM> part_is = (IndexSpaceT<TDIM>) get_or_create_task_is(tensor);
    //Rect<TDIM> part_rect = runtime->get_index_space_domain(ctx, part_is);
    Transform<NDIM, TDIM> transform;
    Point<NDIM> ext_hi;
    for (int i = 0; i < NDIM; i++) {
      int nparts = tensor->dims[i].degree;
      ext_hi[i] = (rect.hi[i] - rect.lo[i] + nparts) / nparts - 1;
    }
    Rect<NDIM> extent(Point<NDIM>::ZEROES(), ext_hi);
    for (int i = 0; i < NDIM; i++)
      for (int j = 0; j < TDIM; j++)
        if (tensor->dims[i].parallel_idx == j)
          transform[i][j] = extent.hi[i] - extent.lo[i] + 1;
        else
          transform[i][j] = 0;
    IndexPartition ip = runtime->create_partition_by_restriction(
        ctx, is, part_is, transform, extent);
    assert(runtime->is_index_partition_disjoint(ctx, ip));
    assert(runtime->is_index_partition_complete(ctx, ip));
    tensor->part = runtime->get_logical_partition(ctx, tensor->region, ip);
    if (tensor->create_gradients && config.computationMode == COMP_MODE_TRAINING) {
      tensor->part_grad = runtime->get_logical_partition(ctx, tensor->region_grad, ip);
    }
  }
  // Step 3: initialize the tensor
  if (tensor->initializer != NULL) {
    tensor->initializer->init(this, tensor);
  }
}

void FFModel::map_weight(ParallelTensor weight, const Op* op)
{
  switch (weight->num_dims) {
#define DIMFUNC(DIM) \
    case DIM: \
    { \
      map_weight_with_dim<DIM>(weight, op); \
      break; \
    }
    LEGION_FOREACH_N(DIMFUNC)
#undef DIMFUNC
    default:
    {
      // Unsupported dim
      assert(false);
    }
  }
}

template<int NDIM>
void FFModel::map_weight_with_dim(ParallelTensor weight, const Op* parallel_op)
{
  // Step 0: check we are the owner or the owner is NULL
  // in which case set the owner to us
  if (weight->owner_op == NULL) {
    weight->owner_op = parallel_op;
    weight->owner_idx = -1; // meaning tensor is not an output of op
  } else {
    assert(weight->owner_op == parallel_op);
  }
  assert(parallel_op != NULL);
  int tdim = parallel_op->outputs[0]->num_dims;
  switch (parallel_op->op_type) {
    case OP_LINEAR:
    case OP_EMBEDDING:
    case OP_MULTIHEAD_ATTENTION:
    {
      switch (tdim) {
#define DIMFUNC(TDIM) \
        case TDIM: \
        { \
          map_linear_weight<NDIM, TDIM>(weight, parallel_op); \
          break; \
        }
        LEGION_FOREACH_N(DIMFUNC)
#undef DIMFUNC
        default:
        {
          assert(false);
        }
      }
      break;
    }
    case OP_CONV2D:
    case OP_BATCHNORM:
    {
      map_conv_weight<NDIM>(weight, parallel_op);
      break;
    }
    default:
    {
      fprintf(stderr, "FlexFlow currently does not support this weight"
          "type (%d). Report the error to the FlexFlow team.\n",
          parallel_op->op_type);
      assert(false && "Unsupported type for mapping weight");
    }
  }
}

bool FFModel::get_parallel_tensor_from_tensor(const Tensor tensor,
                                              ParallelTensor& parallel_tensor)
{
  assert(tensor->parallel_tensor != nullptr);
  parallel_tensor = tensor->parallel_tensor;
  return true;
}

void FFModel::create_disjoint_partition(int num_dims,
                                        const ParallelDim dims[],
                                        const IndexSpace& part_is,
                                        const LogicalRegion& region,
                                        LogicalPartition& part)
{
  Context ctx = config.lg_ctx;
  Runtime* runtime = config.lg_hlr;
  Domain task_domain = runtime->get_index_space_domain(ctx, part_is);
  switch ((num_dims-1)*MAX_TENSOR_DIM+task_domain.get_dim()-1) {
#define DIMFUNC(NDIM, TDIM) \
    case (NDIM-1)*MAX_TENSOR_DIM+(TDIM-1): \
    { \
      IndexSpaceT<TDIM> part_is_t(part_is); \
      return create_disjoint_partition_with_dim2<NDIM, TDIM>( \
          dims, part_is_t, region, part);  \
    }
    LEGION_FOREACH_NN(DIMFUNC)
#undef DIMFUNC
    default:
      assert(false && "Unsupported NDIM/TDIM");
  }
}

template<int NDIM, int TDIM>
void FFModel::create_disjoint_partition_with_dim2(const ParallelDim dims[],
                                                  const IndexSpaceT<TDIM>& part_is,
                                                  const LogicalRegion& region,
                                                  LogicalPartition& part)
{
  Context ctx = config.lg_ctx;
  Runtime* runtime = config.lg_hlr;
  //Rect<NDIM> part_rect = runtime->get_index_space_domain(ctx, part_is);
  Transform<NDIM, TDIM> transform;
  Point<NDIM> ext_hi;
  Rect<NDIM> rect = runtime->get_index_space_domain(ctx, region.get_index_space());
  for (int i = 0; i < NDIM; i++) {
    int nparts = dims[i].degree;
    ext_hi[i] = (rect.hi[i] - rect.lo[i] + nparts) / nparts - 1;
  }
  Rect<NDIM> extent(Point<NDIM>::ZEROES(), ext_hi);
  for (int i = 0; i < NDIM; i++)
    for (int j = 0; j < TDIM; j++)
      if (dims[i].parallel_idx == j)
        transform[i][j] = extent.hi[i] - extent.lo[i] + 1;
      else
        transform[i][j] = 0;
  IndexPartition ip = runtime->create_partition_by_restriction(
      ctx, region.get_index_space(), part_is, transform, extent);
  assert(runtime->is_index_partition_disjoint(ctx, ip));
  assert(runtime->is_index_partition_complete(ctx, ip));
  part = runtime->get_logical_partition(ctx, region, ip);
}

void FFModel::create_aliased_partition(int num_dims,
                                       const ParallelDim dims[],
                                       int aliased_dim,
                                       const IndexSpace& part_is,
                                       const LogicalRegion& region,
                                       LogicalPartition& part)
{
  Context ctx = config.lg_ctx;
  Runtime* runtime = config.lg_hlr;
  Domain task_domain = runtime->get_index_space_domain(ctx, part_is);
  switch ((num_dims-1)*MAX_TENSOR_DIM+task_domain.get_dim()-1) {
#define DIMFUNC(NDIM, TDIM) \
    case (NDIM-1)*MAX_TENSOR_DIM+(TDIM-1): \
    { \
      IndexSpaceT<TDIM> part_is_t(part_is); \
      return create_aliased_partition_with_dim2<NDIM, TDIM>( \
          dims, aliased_dim, part_is_t, region, part);  \
    }
    LEGION_FOREACH_NN(DIMFUNC)
#undef DIMFUNC
    default:
      assert(false && "Unsupported NDIM/TDIM");
  }
}

template<int NDIM, int TDIM>
void FFModel::create_aliased_partition_with_dim2(const ParallelDim dims[],
                                                 int aliased_dim,
                                                 const IndexSpaceT<TDIM>& part_is,
                                                 const LogicalRegion& region,
                                                 LogicalPartition& part)
{
  Context ctx = config.lg_ctx;
  Runtime* runtime = config.lg_hlr;
  //Rect<NDIM> part_rect = runtime->get_index_space_domain(ctx, part_is);
  Transform<NDIM, TDIM> transform;
  Point<NDIM> ext_hi;
  Rect<NDIM> rect = runtime->get_index_space_domain(ctx, region.get_index_space());
  for (int i = 0; i < NDIM; i++) {
    int nparts = dims[i].degree;
    if (aliased_dim == i)
      nparts = 1;
    ext_hi[i] = (rect.hi[i] - rect.lo[i] + nparts) / nparts - 1;
  }
  Rect<NDIM> extent(Point<NDIM>::ZEROES(), ext_hi);
  for (int i = 0; i < NDIM; i++)
    for (int j = 0; j < TDIM; j++)
      if (dims[i].parallel_idx == j && i != aliased_dim)
        transform[i][j] = extent.hi[i] - extent.lo[i] + 1;
      else
        transform[i][j] = 0;
  IndexPartition ip = runtime->create_partition_by_restriction(
      ctx, region.get_index_space(), part_is, transform, extent);
  //assert(runtime->is_index_partition_disjoint(ctx, ip));
  assert(runtime->is_index_partition_complete(ctx, ip));
<<<<<<< HEAD
  part = runtime->get_logical_partition(ctx, region, ip);
=======
  tensor.part = runtime->get_logical_partition(ctx, tensor.region, ip);
  if (create_grad && config.computationMode == COMP_MODE_TRAINING) {
    tensor.part_grad = runtime->get_logical_partition(ctx, tensor.region_grad, ip);
  }
  tensor.numDim = NDIM;
  for (int i = 0; i < NDIM; i++) {
    tensor.adim[i] = rect.hi[i] - rect.lo[i] + 1;
    //tensor.pdim[i] = extent.hi[i] - extent.lo[i] + 1;
  }

  return tensor;
>>>>>>> d7025ce1
}

template<int NDIM>
void FFModel::create_disjoint_partition(const ParallelTensor tensor,
                                        const IndexSpaceT<NDIM>& part_is,
                                        LogicalPartition& part_fwd,
                                        LogicalPartition& part_bwd)
{
  Context ctx = config.lg_ctx;
  Runtime* runtime = config.lg_hlr;
  // Check that dimension sizes match
  {
    assert(tensor->num_dims == NDIM);
    Domain domain = runtime->get_index_space_domain(ctx, part_is);
    assert(domain.get_dim() == NDIM);
  }
  Rect<NDIM> rect = runtime->get_index_space_domain(ctx, tensor->region.get_index_space());
  Rect<NDIM> part_rect = runtime->get_index_space_domain(ctx, part_is);
  Transform<NDIM, NDIM> transform;
  Point<NDIM> ext_hi;
  for (int i = 0; i < NDIM; i++) {
    int nparts = part_rect.hi[i] - part_rect.lo[i] + 1;
    ext_hi[i] = (rect.hi[i] - rect.lo[i] + nparts) / nparts - 1;
  }
  Rect<NDIM> extent(Point<NDIM>::ZEROES(), ext_hi);
  for (int i = 0; i < NDIM; i++)
    for (int j = 0; j < NDIM; j++)
      if (i == j)
        transform[i][j] = extent.hi[i] - extent.lo[i] + 1;
      else
        transform[i][j] = 0;
  IndexPartition ip = runtime->create_partition_by_restriction(
      ctx, tensor->region.get_index_space(), part_is, transform, extent);
  assert(runtime->is_index_partition_disjoint(ctx, ip));
  assert(runtime->is_index_partition_complete(ctx, ip));
  part_fwd = runtime->get_logical_partition(ctx, tensor->region, ip);
  if (tensor->region_grad != LogicalRegion::NO_REGION) {
    // Current assume forward and grad share the same index space
    assert(tensor->region.get_index_space() == tensor->region_grad.get_index_space());
    part_bwd = runtime->get_logical_partition(ctx, tensor->region_grad, ip);
  } else {
    part_bwd = LogicalPartition::NO_PART;
  }
}

template<int NDIM, int TDIM>
void FFModel::create_data_parallel_partition_with_diff_dims(const ParallelTensor tensor,
                                                            const IndexSpaceT<TDIM>& part_is,
                                                            LogicalPartition& part_fwd,
                                                            LogicalPartition& part_bwd)
{
  assert(tensor->num_dims == NDIM);
  if (config.computationMode == COMP_MODE_TRAINING) {
    // Current assume forward and grad share the same index space
<<<<<<< HEAD
    assert(tensor->region.get_index_space() == tensor->region_grad.get_index_space());
=======
    if (tensor.region_grad != LogicalRegion::NO_REGION)
      assert(tensor.region.get_index_space() == tensor.region_grad.get_index_space());
>>>>>>> d7025ce1
  }
  Context ctx = config.lg_ctx;
  Runtime* runtime = config.lg_hlr;
  Rect<NDIM> rect = runtime->get_index_space_domain(ctx, tensor->region.get_index_space());
  Rect<TDIM> part_rect = runtime->get_index_space_domain(ctx, part_is);
  // Assume it is data parallel
  for (int i = 0; i < TDIM - 1; i++)
    assert(part_rect.lo[i] == part_rect.hi[i]);
  Transform<NDIM, TDIM> transform;
  Point<NDIM> ext_hi;
  for (int i = 0; i < NDIM; i++) {
    int nparts = 1;
    if (i == NDIM - 1)
      nparts = part_rect.hi[TDIM-1] - part_rect.lo[TDIM-1] + 1;
    ext_hi[i] = (rect.hi[i] - rect.lo[i] + nparts) / nparts - 1;
  }
  Rect<NDIM> extent(Point<NDIM>::ZEROES(), ext_hi);
  for (int i = 0; i < NDIM; i++)
    for (int j = 0; j < TDIM; j++)
      transform[i][j] = 0;
  transform[NDIM-1][TDIM-1] = extent.hi[NDIM-1] - extent.lo[NDIM-1] + 1;
  IndexPartition ip = runtime->create_partition_by_restriction(
      ctx, tensor->region.get_index_space(), part_is, transform, extent);
  assert(runtime->is_index_partition_disjoint(ctx, ip));
  assert(runtime->is_index_partition_complete(ctx, ip));
  part_fwd = runtime->get_logical_partition(ctx, tensor->region, ip);
  if (config.computationMode == COMP_MODE_TRAINING) {
<<<<<<< HEAD
    part_bwd = runtime->get_logical_partition(ctx, tensor->region_grad, ip);
=======
    if (tensor.region_grad != LogicalRegion::NO_REGION)
      part_bwd = runtime->get_logical_partition(ctx, tensor.region_grad, ip);
>>>>>>> d7025ce1
  } else {
    part_bwd = LogicalPartition::NO_PART;
  }
}

// This function assumes:
// 1. the outer most dim of weight is channel out
// 2. partition is 2D (sample, channel_out)

template<int NDIM, int TDIM>
void FFModel::map_linear_weight(
    ParallelTensor weight,
    const Op* op)
{
  assert(op->op_type == OP_LINEAR);
  std::string pcname = op->name;
  Context ctx = config.lg_ctx;
  Runtime* runtime = config.lg_hlr;
  Rect<TDIM> part_rect = runtime->get_index_space_domain(ctx, op->parallel_is);
  int num_parts[TDIM];
  for (int i = 0; i < TDIM; i++)
    num_parts[i] = part_rect.hi[i] - part_rect.lo[i] + 1;
  FieldSpace fs = runtime->create_field_space(ctx);
  FieldAllocator allocator= runtime->create_field_allocator(ctx, fs);
  switch (weight->data_type) {
    case DT_FLOAT:
      allocator.allocate_field(sizeof(float), FID_DATA);
      break;
    case DT_DOUBLE:
      allocator.allocate_field(sizeof(double), FID_DATA);
      break;
    case DT_INT32:
      allocator.allocate_field(sizeof(int), FID_DATA);
      break;
    default:
      assert(false);
  }
  int out_channels = weight->dims[weight->num_dims-1].size;
  // Step 1: forward region and partition
  if (weight->sync_type == ParameterSyncType::PS) {
    Point<NDIM> hi;
    for (int i = 0; i < NDIM; i++)
      hi[i] = weight->dims[i].size-1;
    Rect<NDIM> rect(Point<NDIM>::ZEROES(), hi);
    IndexSpaceT<NDIM> is = runtime->create_index_space(ctx, rect);
    weight->region = runtime->create_logical_region(ctx, is, fs);
    assert(out_channels % num_parts[0] == 0);
    hi[NDIM-1] = out_channels / num_parts[0] - 1;
    Rect<NDIM> extent(Point<NDIM>::ZEROES(), hi);
    Transform<NDIM, TDIM> transform;
    for (int i = 0; i < NDIM; i++)
      for (int j = 0; j < TDIM; j++)
        transform[i][j] = 0;
    transform[NDIM-1][0] = out_channels / num_parts[0];
    IndexPartition ip = runtime->create_partition_by_restriction(
        ctx, is, op->parallel_is, transform, extent);
    assert(runtime->is_index_partition_complete(ctx, ip));
    weight->part = runtime->get_logical_partition(
        ctx, weight->region, ip);
  } else if (weight->sync_type == ParameterSyncType::NCCL) {
    // FIXME: Currently only support the sample dimension for operators with NCCL
    //for (int i = 0; i < TDIM-1; i++)
    //  assert(num_parts[i] == 1);
    Point<NDIM> hi;
    for (int i = 0; i < NDIM; i++)
      hi[i] = weight->dims[i].size-1;
    int num_batches = 1;
    for (int i = 1; i < TDIM; i++)
      num_batches *= num_parts[i];
    hi[NDIM-1] = num_batches * out_channels - 1;
    Rect<NDIM> rect(Point<NDIM>::ZEROES(), hi);
    IndexSpaceT<NDIM> is = runtime->create_index_space(ctx, rect);
    weight->region = runtime->create_logical_region(ctx, is, fs);
    hi[NDIM-1] = out_channels / num_parts[0] - 1;
    Rect<NDIM> extent(Point<NDIM>::ZEROES(), hi);
    Transform<NDIM, TDIM> transform;
    for (int i = 0; i < NDIM; i++)
      for (int j = 0; j < TDIM; j++)
        transform[i][j] = 0;
    transform[NDIM-1][0] = out_channels / num_parts[0];
    for (int i = 1; i < TDIM; i++)
      transform[NDIM-1][i] = transform[NDIM-1][i-1] * num_parts[i-1];
    IndexPartition ip = runtime->create_partition_by_restriction(
        ctx, is, op->parallel_is, transform, extent);
    assert(runtime->is_index_partition_complete(ctx, ip));
    assert(runtime->is_index_partition_disjoint(ctx, ip));
    weight->part = runtime->get_logical_partition(
        ctx, weight->region, ip);
  } else {
    assert(false);
  }
  // Step 2: initialize region
  if (weight->initializer == NULL) {
    assert(false); // add weight initializer should be set before
  } else {
    weight->initializer->init(this, weight);
  }
  // Step 3: backward region
  if (weight->create_gradients && config.computationMode == COMP_MODE_TRAINING) {
    Point<NDIM> hi;
    for (int i = 0; i < NDIM; i++)
      hi[i] = weight->dims[i].size-1;
    int num_batches = 1;
    for (int i = 1; i < TDIM; i++)
      num_batches *= num_parts[i];
    hi[NDIM-1] = num_batches * out_channels -1;
    Rect<NDIM> rect(Point<NDIM>::ZEROES(), hi);
    IndexSpaceT<NDIM> is = runtime->create_index_space(ctx, rect);
    weight->region_grad = runtime->create_logical_region(ctx, is, fs);
    hi[NDIM-1] = out_channels / num_parts[0] - 1;
    Rect<NDIM> extent(Point<NDIM>::ZEROES(), hi);
    Transform<NDIM, TDIM> transform;
    for (int i = 0; i < NDIM; i++)
      for (int j = 0; j < TDIM; j++)
        transform[i][j] = 0;
    transform[NDIM-1][0] = out_channels / num_parts[0];
    for (int i = 1; i < TDIM; i++)
      transform[NDIM-1][i] = transform[NDIM-1][i-1] * num_parts[i-1];
    IndexPartition ip = runtime->create_partition_by_restriction(
        ctx, is, op->parallel_is, transform, extent);
    assert(runtime->is_index_partition_complete(ctx, ip));
    assert(runtime->is_index_partition_disjoint(ctx, ip));
    weight->part_grad = runtime->get_logical_partition(
        ctx, weight->region_grad, ip);
  }
}

template<int NDIM>
void FFModel::map_conv_weight(
    ParallelTensor weight,
    const Op* op)
{
  Context ctx = config.lg_ctx;
  Runtime* runtime = config.lg_hlr;
  Rect<4> part_rect = runtime->get_index_space_domain(ctx, op->parallel_is);
  int num_par_n = part_rect.hi[3] - part_rect.lo[3] + 1;
  int num_par_c = part_rect.hi[2] - part_rect.lo[2] + 1;
  int num_par_h = part_rect.hi[1] - part_rect.lo[1] + 1;
  int num_par_w = part_rect.hi[0] - part_rect.lo[0] + 1;
  // Currently assume we do not split over the channel dimension
  assert(num_par_c == 1);
  FieldSpace fs = runtime->create_field_space(ctx);
  FieldAllocator allocator= runtime->create_field_allocator(ctx, fs);
  switch (weight->data_type) {
    case DT_FLOAT:
      allocator.allocate_field(sizeof(float), FID_DATA);
      break;
    case DT_DOUBLE:
      allocator.allocate_field(sizeof(double), FID_DATA);
      break;
    case DT_INT32:
      allocator.allocate_field(sizeof(int), FID_DATA);
      break;
    default:
      assert(false);
  }
  // Step 1: forward region and partition
  int out_channels = weight->dims[weight->num_dims-1].size;
  if (weight->sync_type == ParameterSyncType::PS) {
    Point<NDIM> hi;
    for (int i = 0; i < NDIM; i++)
      hi[i] = weight->dims[i].size-1;
    Rect<NDIM> rect(Point<NDIM>::ZEROES(), hi);
    IndexSpaceT<NDIM> is = runtime->create_index_space(ctx, rect);
    weight->region = runtime->create_logical_region(ctx, is, fs);
    Transform<NDIM, 4> transform;
    for (int i = 0; i < NDIM; i++)
      for (int j = 0; j < 4; j++)
        transform[i][j] = 0;
    IndexPartition ip = runtime->create_partition_by_restriction(
        ctx, is, op->parallel_is, transform, rect);
    assert(runtime->is_index_partition_complete(ctx, ip));
    weight->part = runtime->get_logical_partition(
        ctx, weight->region, ip);
  } else if (weight->sync_type == ParameterSyncType::NCCL) {
    // Currently only support sample and attribute parallelism for NCCL communication
    assert(num_par_c == 1);
    Point<NDIM> hi;
    for (int i = 0; i < NDIM; i++)
      hi[i] = weight->dims[i].size-1;
    hi[NDIM-1] = num_par_n * num_par_h * num_par_w * out_channels - 1;
    Rect<NDIM> rect(Point<NDIM>::ZEROES(), hi);
    IndexSpaceT<NDIM> is = runtime->create_index_space(ctx, rect);
    weight->region = runtime->create_logical_region(ctx, is, fs);
    hi[NDIM-1] = out_channels-1;
    Rect<NDIM> extent(Point<NDIM>::ZEROES(), hi);
    Transform<NDIM, 4> transform;
    for (int i = 0; i < NDIM; i++)
      for (int j = 0; j < 4; j++)
        transform[i][j] = 0;
    transform[NDIM-1][0] = out_channels;
    transform[NDIM-1][1] = out_channels * num_par_w;
    transform[NDIM-1][2] = out_channels * num_par_w * num_par_h;
    transform[NDIM-1][3] = out_channels * num_par_w * num_par_h * num_par_c;
    IndexPartition ip = runtime->create_partition_by_restriction(
        ctx, is, op->parallel_is, transform, extent);
    assert(runtime->is_index_partition_complete(ctx, ip));
    assert(runtime->is_index_partition_disjoint(ctx, ip));
    weight->part = runtime->get_logical_partition(
        ctx, weight->region, ip);
  } else {
    // Unsupported Parameter type
    assert(false);
  }
  // Step 2: initialize region
  if (weight->initializer == NULL) {
    assert(false); // add weight initializer should be set before
  } else {
    weight->initializer->init(this, weight);
  }
  // Step 3: backward regin and partition
  if (weight->create_gradients && config.computationMode == COMP_MODE_TRAINING) {
    Point<NDIM> hi;
    for (int i = 0; i < NDIM; i++)
      hi[i] = weight->dims[i].size-1;
    hi[NDIM-1] = num_par_n * num_par_h * num_par_w * out_channels - 1;
    Rect<NDIM> rect(Point<NDIM>::ZEROES(), hi);
    IndexSpaceT<NDIM> is = runtime->create_index_space(ctx, rect);
    weight->region_grad = runtime->create_logical_region(ctx, is, fs);
    hi[NDIM-1] = out_channels-1;
    Rect<NDIM> extent(Point<NDIM>::ZEROES(), hi);
    Transform<NDIM, 4> transform;
    for (int i = 0; i < NDIM; i++)
      for (int j = 0; j < 4; j++)
        transform[i][j] = 0;
    transform[NDIM-1][0] = out_channels;
    transform[NDIM-1][1] = out_channels * num_par_w;
    transform[NDIM-1][2] = out_channels * num_par_w * num_par_h;
    transform[NDIM-1][3] = out_channels * num_par_w * num_par_h * num_par_c;
    IndexPartition ip = runtime->create_partition_by_restriction(
        ctx, is, op->parallel_is, transform, extent);
    assert(runtime->is_index_partition_complete(ctx, ip));
    assert(runtime->is_index_partition_disjoint(ctx, ip));
    weight->part_grad = runtime->get_logical_partition(
        ctx, weight->region_grad, ip);
  }
}

template<int NDIM, int TDIM>
ParallelTensor FFModel::create_linear_replica(const int dims[],
                                      const IndexSpaceT<TDIM>& task_is,
                                      DataType data_type)
{
  // No need to create replica for INFERENCE
  assert(config.computationMode == COMP_MODE_TRAINING);
  Context ctx = config.lg_ctx;
  Runtime* runtime = config.lg_hlr;
  assert(NDIM >= 2);
  Rect<TDIM> part_rect = runtime->get_index_space_domain(ctx, task_is);
  int num_parts[TDIM];
  for (int i = 0; i < TDIM; i++)
    num_parts[i] = part_rect.hi[i] - part_rect.lo[i] + 1;
  ParallelTensor replica = new ParallelTensorBase();
  replica->parallel_tensor_guid = parallel_tensor_global_guid ++;
  replica->num_dims = NDIM;
  replica->data_type = data_type;
  for (int i = 0; i < NDIM; i++)
    replica->dims[i].size = dims[NDIM-1-i];
  FieldSpace fs = runtime->create_field_space(ctx);
  FieldAllocator allocator= runtime->create_field_allocator(ctx, fs);
  switch (data_type) {
    case DT_FLOAT:
      allocator.allocate_field(sizeof(float), FID_DATA);
      break;
    case DT_DOUBLE:
      allocator.allocate_field(sizeof(double), FID_DATA);
      break;
    case DT_INT32:
      allocator.allocate_field(sizeof(int), FID_DATA);
      break;
    default:
      assert(false);
  }
  Point<NDIM> hi;
  for (int i = 0; i < NDIM; i++)
    hi[i] = dims[NDIM-1-i]-1;
  Rect<NDIM> rect(Point<NDIM>::ZEROES(), hi);
  IndexSpaceT<NDIM> is = runtime->create_index_space(ctx, rect);
  replica->region_grad = runtime->create_logical_region(ctx, is, fs);
  assert(dims[0] == num_parts[0]);
  //assert(dims[1] % num_parts[1] == 0);
  hi[NDIM-1] = dims[0] / num_parts[0] - 1; // replication dim
  hi[NDIM-2] = dims[1] / num_parts[TDIM-1] - 1; // sample dim
  Rect<NDIM> extent(Point<NDIM>::ZEROES(), hi);
  Transform<NDIM, TDIM> transform;
  for (int i = 0; i < NDIM; i++)
    for (int j = 0; j < TDIM; j++)
      transform[i][j] = 0;
  transform[NDIM-1][0] = hi[NDIM-1] + 1;
  transform[NDIM-2][TDIM-1] = hi[NDIM-2] + 1;
  //transform[NDIM-2][1] = dims[1] / num_parts[1];
  IndexPartition ip = runtime->create_partition_by_restriction(
      ctx, is, task_is, transform, extent);
  assert(runtime->is_index_partition_disjoint(ctx, ip));
  assert(runtime->is_index_partition_complete(ctx, ip));
  replica->part_grad = runtime->get_logical_partition(
    ctx, replica->region_grad, ip);
  return replica;
}

IndexSpace FFModel::get_task_is(const MachineView& view) const
{
  const auto& iter = all_task_is.find(view);
  assert(iter != all_task_is.end());
  return iter->second;
}

IndexSpace FFModel::get_task_is(const ParallelConfig& pc) const
{
  MachineView view;
  view.ndims = pc.nDims;
  for (int i = 0; i < view.ndims; i++)
    view.dim[i] = pc.dim[i];
  return get_task_is(view);
}

IndexSpace FFModel::get_or_create_task_is(const ParallelTensor tensor)
{
  MachineView view;
  view.ndims = 0;
  for (int i = 0; i < tensor->num_dims; i++)
    if (tensor->dims[i].parallel_idx >= 0) {
      view.dim[tensor->dims[i].parallel_idx] = tensor->dims[i].degree;
      view.ndims++;
    }
  if (view.ndims == 0) {
    view.ndims = 1;
    view.dim[0] = 1;
  }
  return get_or_create_task_is(view);
}

IndexSpace FFModel::get_or_create_task_is(const ParallelConfig& pc)
{
  MachineView view;
  view.ndims = pc.nDims;
  for (int i = 0; i < view.ndims; i++)
    view.dim[i] = pc.dim[i];
  return get_or_create_task_is(view);
}

IndexSpace FFModel::get_or_create_task_is(const MachineView& view)
{
  if (all_task_is.find(view) != all_task_is.end())
    return all_task_is[view];
  IndexSpace task_is;
  Context ctx = config.lg_ctx;
  Runtime* runtime = config.lg_hlr;
  switch (view.ndims) {
#define DIMFUNC(DIM) \
    case DIM: \
    { \
      Rect<DIM> task_rect; \
      for (int i = 0; i < DIM; i++) { \
        task_rect.lo[i] = 0; \
        task_rect.hi[i] = view.dim[i]-1; \
      } \
      task_is = runtime->create_index_space(ctx, task_rect); \
      break; \
    }
    LEGION_FOREACH_N(DIMFUNC)
#undef DIMFUNC
    default:
      assert(false);
  }
  printf("ndim(%d) dims[%d %d %d %d]\n",
      view.ndims, view.dim[0], view.dim[1], view.dim[2], view.dim[3]);
  all_task_is[view] = task_is;
  return task_is;
}

IndexSpace FFModel::get_or_create_task_is(const Domain& domain)
{
  MachineView view;
  view.ndims = domain.get_dim();
  for (int i = 0; i < view.ndims; i++) {
    view.dim[i] = domain.hi()[i] - domain.lo()[i] + 1;
  }
  return get_or_create_task_is(view);
}

/*
IndexSpace FFModel::get_or_create_task_is(int ndims, const std::string& pcname)
{
  ParallelConfig pc;
  bool result = config.find_parallel_config(ndims, pcname, pc);
  assert(result);
  return get_or_create_task_is(pc);
}

IndexSpace FFModel::get_task_is(int ndims, const std::string& pcname) const
{
  ParallelConfig pc;
  bool result = config.find_parallel_config(ndims, pcname, pc);
  assert(result);
  return get_task_is(pc);
}
*/

IndexSpace FFModel::get_task_is(const Domain& domain) const
{
  MachineView view;
  view.ndims = domain.get_dim();
  for (int i = 0; i < view.ndims; i++)
    view.dim[i] = domain.hi()[i] - domain.lo()[i] + 1;
  const auto& iter = all_task_is.find(view);
  assert(iter != all_task_is.end());
  return iter->second;
}

void FFModel::reset_metrics()
{
  Context ctx = config.lg_ctx;
  Runtime* runtime = config.lg_hlr;
  TaskLauncher launcher(UPDATE_METRICS_TASK_ID, TaskArgument(metrics_op, sizeof(Metrics)));
  current_metrics = runtime->execute_task(ctx, launcher);
}

void FFModel::init_operators()
{
<<<<<<< HEAD
  for (size_t i = 0; i < operators.size(); i++)
    operators[i]->init(*this);
=======
  for (size_t i = 0; i < layers.size(); i++) {
    printf("Initializing layer %s\n", layers[i]->name);
    layers[i]->init(*this);
  }
>>>>>>> d7025ce1
}

void FFModel::forward(int seq_length)
{
  iter_config.seq_length = seq_length;
  for (size_t i = 0; i < operators.size(); i++)
    operators[i]->forward(*this);
}


void FFModel::recompile_on_condition(RecompileState &r)
{
  if(r.trigger())
    r.alter();
}

void FFModel::compute_metrics()
{
  Op* final_operator = get_final_operator();
  assert(final_operator->numOutputs == 1);
  metrics_op->compute(this, final_operator->outputs[0], parallel_label_tensor);
}

void FFModel::get_metrics()
{
  metrics_input = operators.size()-1;
}

void FFModel::backward(int seq_length)
{
  iter_config.seq_length = seq_length;
  assert(config.computationMode == COMP_MODE_TRAINING);
  // Compute metrics
  compute_metrics();
  // Compute the gradients of the final operator wrt loss
  Op* final_operator = get_final_operator();
  assert(final_operator->numOutputs == 1);
  loss_op->backward(this, final_operator->outputs[0], parallel_label_tensor);
  // Perform backpropagation
  // std::set<LogicalRegion> resetedInputGrads;
  for (int l = operators.size() - 1; l >= 0; l--) {
#ifdef ENABLE_RESNET_INPUT_GRADIENT_OPTIMIZATION
    for (int i = 0; i < operators[l]->numInputs; i++)
      if (resetedInputGrads.find(operators[l]->inputs[i]->region) == resetedInputGrads.end()) {
        resetedInputGrads.insert(operators[l]->inputs[i]->region);
      } else {
        // This input's gradients has been reseted by other operators
        // So we should not do it again
        operators[l]->resetInputGrads[i] = false;
      }
#endif
    // TODO: If operator serves for metrics and for further prop
    //if(l == metrics_input && metrics_input < (int)operators.size()-1)
    //  continue;
    operators[l]->backward(*this);
  }
}

void FFModel::update()
{
  optimizer->next();
  for (size_t i = 0; i < parameters.size(); i++) {
    optimizer->update(parameters[i]);
  }
}

Op* FFModel::get_final_operator() const
{
  int idx = operators.size() - 1;
  while (operators[idx]->op_type == OP_INPUT || operators[idx]->op_type == OP_WEIGHT)
    idx --;
  // assert that the final operator has exactly one output
  assert(operators[idx]->numOutputs == 1);
  return operators[idx];
}

void FFModel::compile(Optimizer* _optimizer,
                      LossType loss_type,
                      const std::vector<MetricsType>& metrics,
		      CompMode comp_mode)
{
  optimizer = _optimizer;
  compile(loss_type, metrics, comp_mode);
}

bool FFModel::apply_fusion(const std::vector<Op*>& operators,
                           std::vector<Op*>& new_operators)
{
  //Context ctx = config.lg_ctx;
  //Runtime* runtime = config.lg_hlr;
  for (size_t l = 1; l < operators.size() - 1; l++) {
    size_t start = 0;
    {
      Op* opl = operators[l];
      for (int idx = 0; idx < opl->numInputs; idx++) {
        bool found = false;
        for (size_t i = 0; i < l; i++)
          if (opl->inputs[idx]->owner_op == operators[i]) {
            assert(!found);
            found = true;
            if (i > start) start = i;
          }
        assert(found || (opl->inputs[idx]->owner_op == NULL));
      }
    }
    for (size_t i = start; i < l; i++) {
      //Domain d1 = runtime->get_index_space_domain(operators[l]->outputs[0]->parallel_is);
      //Domain d2 = runtime->get_index_space_domain(operators[i]->outputs[0]->parallel_is);
      MachineView view1 = operators[l]->outputs[0]->machine_view;
      MachineView view2 = operators[i]->outputs[0]->machine_view;
      if (view1 == view2) {
        FusedOp* fused_op;
        //bool created = false;
        if (operators[i]->op_type == OP_FUSED)
          fused_op = (FusedOp*) operators[i];
        else {
          //created = true;
          // cannot be an in-place operator
          if (operators[i]->has_inplace_output()) continue;
          fused_op = new FusedOp(*this, operators[i]);
        }
        if (fused_op->add_operator(*this, operators[l])) {
          // Construct new operators
          new_operators.clear();
          for (size_t j = 0; j < i; j++)
            new_operators.push_back(operators[j]);
          new_operators.push_back(fused_op);
          for (size_t j = i+1; j < operators.size(); j++) {
            if (j == l) continue; // l and i are fused
            Op* op = operators[j];
            // Update input tensors that belong to operator[l] or operator[i]
            for (int idx = 0; idx < op->numInputs; idx++) {
              if ((op->inputs[idx]->owner_op == operators[l])
              || (op->inputs[idx]->owner_op == operators[i]))
              {
                int found = -1;
                for (int k = 0; k < fused_op->numOutputs; k++)
                  if (fused_op->outputs[k]->region == op->inputs[idx]->region) {
                    assert(found == -1);
                    found = k;
                  }
                assert(found >= 0);
                op->inputs[idx] = fused_op->outputs[found];
              }
            }
            // Insert op
            new_operators.push_back(op);
          }
          // We are exact one operator fewer than the original
          assert(new_operators.size() + 1 == operators.size());
          return true;
        } else {
          //TODO: delete fused_op to avoid memory leakage
          //if (created)
            //delete fused_op;
          continue;
        }
      }
    }
  }
  return false;
}

Op* FFModel::create_operator_from_layer(Layer* layer,
                                        const std::vector<ParallelTensor>& inputs) {
  switch (layer->op_type) {
    case OP_INPUT:
    {
      // Input op cannot have an input
      assert(inputs.size() == 0);
      // Current assume we add one dimension before each tensor
      Tensor tensor = layer->outputs[0];
      int num_dims = tensor->num_dims;
      ParallelDim dims[MAX_TENSOR_DIM];
      for (int j = 0; j < num_dims; j++) {
        dims[j].size = tensor->dims[j];
	dims[j].degree = 1;
	dims[j].parallel_idx = -1;
        dims[j].is_replica_dim = false;
      }
      dims[num_dims].size = 1;
      dims[num_dims].degree = 1;
      dims[num_dims].parallel_idx = -1;
      dims[num_dims].is_replica_dim = true;
      // create_parallel_tensor adds an NoOp into operators
      ParallelTensor pt = create_parallel_tensor_legion_ordering(
          num_dims + 1, dims, tensor->data_type, nullptr, 0,
          true/*gradients*/, tensor->tensor_guid);
      // assert that this tensor hasn't been mapped before
      assert(tensor->parallel_tensor == nullptr);
      tensor->parallel_tensor = pt;
      // start from data parllel tensor
      //Repartition* part = new Repartition(*this, pt, num_dims-1, config.numNodes * config.workersPerNode);
      //operators.push_back(part);
      return operators[operators.size()-1];
    }
    case OP_CONCAT:
    {
      Op* op = Concat::create_operator_from_layer(*this, layer, inputs);
      operators.push_back(op);
      return op;
    }
    case OP_CONV2D:
    {
      Op* op = Conv2D::create_operator_from_layer(*this, layer, inputs);
      operators.push_back(op);
      return op;
    }
    case OP_DROPOUT:
    {
      Op* op = Dropout::create_operator_from_layer(*this, layer, inputs);
      operators.push_back(op);
      return op;
    }
    case OP_EMBEDDING:
    {
      Op* op = Embedding::create_operator_from_layer(*this, layer, inputs);
      operators.push_back(op);
      return op;
    }
    case OP_EW_ADD:
    case OP_EW_SUB:
    case OP_EW_MUL:
    case OP_EW_DIV:
    {
      Op* op = ElementBinary::create_operator_from_layer(*this, layer, inputs);
      operators.push_back(op);
      return op;
    }
    case OP_EXP:
    case OP_SCALAR_MULTIPLY:
    case OP_SCALAR_ADD:
    case OP_SCALAR_SUB:
    case OP_SCALAR_TRUE_DIV:
    case OP_RELU:
    case OP_SIGMOID:
    case OP_TANH:
    case OP_IDENTITY:
    case OP_GELU:
    case OP_ELU:
    {
      Op* op = ElementUnary::create_operator_from_layer(*this, layer, inputs);
      operators.push_back(op);
      return op;
    }
    case OP_FLAT:
    {
      Op* op = Flat::create_operator_from_layer(*this, layer, inputs);
      operators.push_back(op);
      return op;
    }
    case OP_LINEAR:
    {
      Op* op = Linear::create_operator_from_layer(*this, layer, inputs);
      operators.push_back(op);
      return op;
    }
    case OP_POOL2D:
    {
      Op* op = Pool2D::create_operator_from_layer(*this, layer, inputs);
      operators.push_back(op);
      return op;
    }
    case OP_SOFTMAX:
    {
      Op* op = Softmax::create_operator_from_layer(*this, layer, inputs);
      operators.push_back(op);
      return op;
    }
    default:
      assert(false);
  }
}

void FFModel::create_operators_from_layers() {
  std::map<const Tensor, ParallelTensor> tensors_to_parallel_tensors;
  for (const auto& l : layers) {
    std::vector<ParallelTensor> inputs;
    for (int i = 0; i < l->numInputs; i++) {
      // create new input tensors
      assert(tensors_to_parallel_tensors.find(l->inputs[i])
             != tensors_to_parallel_tensors.end());
      inputs.push_back(tensors_to_parallel_tensors[l->inputs[i]]);
    }
    Op* op = create_operator_from_layer(l, inputs);
    assert(op->numOutputs == l->numOutputs);
    for (int i = 0; i < op->numOutputs; i++) {
      tensors_to_parallel_tensors[l->outputs[i]] = op->outputs[i];
    }
  }
}

void FFModel::compile(LossType loss_type,
                      const std::vector<MetricsType>& metrics,
                      CompMode comp_mode)
{
  if(metrics_input == -1) metrics_input = operators.size()-1;
  Context ctx = config.lg_ctx;
  Runtime* runtime = config.lg_hlr;
  config.computationMode = comp_mode;
  //if (config.import_strategy_file.length() > 0) {
  //  load_strategies_from_file(config.import_strategy_file, config.strategies);
  //}
  // Construct operators from layers
  create_operators_from_layers();
  // Launch the graph optimize task
  {
    FFModel* model = this;
    TaskLauncher launcher(GRAPH_OPTIMIZE_TASK_ID,
        TaskArgument(&model, sizeof(FFModel*)));
    Future future = runtime->execute_task(ctx, launcher);

    PCG::GraphOptimalViewSerialized ret = future.get_result<PCG::GraphOptimalViewSerialized>();
    Deserializer dez(ret.data, ret.total_bytes);
    // Reconstruct operators
    PCG::Graph* best_graph = new PCG::Graph(this);
    std::unordered_map<PCG::Node, MachineView> optimal_views;
    deserialize_graph_optimal_view(dez, best_graph, optimal_views);
    operators.clear();
    convert_graph_to_operators(best_graph, optimal_views);
    delete best_graph;
    for (const auto& layer : layers) {
      // map inputs to parallel tensor
      if (layer->op_type == OP_INPUT) {
        Tensor tensor = layer->outputs[0];
        ParallelTensor parallel_tensor = nullptr;
        for (const auto& op : operators) {
          if (op->op_type == OP_INPUT) {
            NoOp* noop = (NoOp*) op;
            if (noop->input_tensor_guid == tensor->tensor_guid) {
              parallel_tensor = op->outputs[0];
            }
          }
        }
        assert(parallel_tensor != nullptr);
        tensor->parallel_tensor = parallel_tensor;
      }
      // map weights to parallel_tensor
      for (int i = 0; i < layer->numWeights; i++) {
        assert(layer->weights[i] != nullptr);
        Tensor weight = layer->weights[i];
        ParallelTensor parallel_weight = nullptr;
        for (const auto& op : operators) {
          if (op->layer_guid == layer->layer_guid) {
            assert(op->op_type == layer->op_type);
            assert(op->numWeights == layer->numWeights);
            parallel_weight = op->weights[i];
          }
        }
        assert(parallel_weight != nullptr);
        weight->parallel_tensor = parallel_weight;
      }
    }
  }

  bool repl_labels = (operators[operators.size()-1]->op_type == OP_AGG_SPEC);
  loss_op = new Loss(loss_type, repl_labels);
  metrics_op = new Metrics(loss_type, metrics);

  // Init performance metrics
  TaskLauncher launcher(UPDATE_METRICS_TASK_ID, TaskArgument(metrics_op, sizeof(Metrics)));
  current_metrics = runtime->execute_task(ctx, launcher);

  // Perform inplace optimizations
  if (config.enable_inplace_optimizations) {
    for (size_t l = 1; l < operators.size(); l++) {
      if (operators[l]->can_inplace_output()) {
        // Assume outputs[0] is inplace with inputs[0]
        assert(operators[l]->numOutputs == 1);
        if (operators[l]->inputs[0]->owner_op != NULL) {
          //int dim1 = operators[l]->outputs[0]->num_dims;
          //int dim2 = operators[l]->inputs[0]->num_dims;
          MachineView view1 = operators[l]->outputs[0]->machine_view;
          MachineView view2 = operators[l]->inputs[0]->machine_view;
          if (view1 == view2) {
            // Check no others also need operators[l]->inputs[0]
            bool found = false;
            for (size_t i = 0; i < operators.size(); i++) {
              if (i == l) continue;
              for (int j = 0; j < operators[i]->numInputs; j++) {
                if ((operators[i]->inputs[j]->owner_op == operators[l]->inputs[0]->owner_op)
                &&(operators[i]->inputs[j]->owner_idx == operators[l]->inputs[0]->owner_idx)) {
                  found = true;
                }
              }
            }
            if (!found) {
              // Perform inplace
              operators[l]->do_inplace_output();
            }
          }
        }
      }
    }
  }

<<<<<<< HEAD
  for (size_t l = 0; l < operators.size(); l++) {
    Op* op = operators[l];
=======
  for (size_t l = 0; l < layers.size(); l++) {
    Op* op = layers[l];
    printf("Compiling layer %s\n", op->name);
>>>>>>> d7025ce1
    for (int i = 0; i < op->numInputs; i++) {
      assert(op->inputs[i]->owner_op != NULL);
    }
    for (int i = 0; i < op->numWeights; i++) {
      assert(op->weights[i]->owner_op != NULL);
      assert(op->weights[i]->region != LogicalRegion::NO_REGION);
      parameters.push_back(op->weights[i]);
    }
    for (int i = 0; i < op->numOutputs; i++) {
      // Output tensor
      map_tensor(op->outputs[i], op);
    }
    if (op->is_parallel_op())
      ((ParallelOp*)op)->create_input_partition(*this);
    // op->map_output_tensors(*this);
  }

  // Check correctness
  for (size_t l = 0; l < operators.size(); l++) {
    Op* op = operators[l];
    for (int i = 0; i < op->numOutputs; i++) {
      assert(op->outputs[i]->owner_op == op);
      assert(op->outputs[i]->owner_idx == i);
      assert(op->outputs[i]->parallel_tensor_guid != 0);
    }
  }

  // If an operator's input is training data
  // No need to compute its gradients
  for (size_t l = 0; l < operators.size(); l++) {
    Op* op = operators[l];
    for (int i = 0; i < op->numInputs; i++) {
      assert(op->inputs[i]->owner_op != nullptr);
      if (op->inputs[i]->owner_op->op_type == OP_INPUT)
        op->trainableInputs[i] = false;
    }
  }

  // Perform fusion optimizations
  if (config.perform_fusion) {
    fprintf(stderr, "Applying fusion optimizations during compilation...\n");
    fprintf(stderr, "%zu operators before fusion...\n", operators.size());
    std::vector<Op*> new_operators;
    std::vector<Op*> old_operators = operators;
    while (apply_fusion(operators, new_operators)) {
      for (size_t i = 0; i < new_operators.size(); i++)
        for (int idx = 0; idx < new_operators[i]->numInputs; idx++)
          for (size_t j = i+1; j < new_operators.size(); j++)
            if (new_operators[i]->inputs[idx]->owner_op == new_operators[j])
              assert(false);
      operators = new_operators;
    }
    // Check integrity
    for (size_t l = 0; l < operators.size(); l++) {
      if (operators[l]->op_type == OP_FUSED) {
        FusedOp* fused = (FusedOp*) operators[l];
        int ioff = 0, woff = 0, ooff = 0;
        for (int op = 0; op < fused->numOperators; op++) {
          Op* old_op = fused->operators[op];
          for (int i = 0; i < fused->op_num_inputs[op]; i++) {
            int my_off = fused->op_input_idx[i+ioff];
            if (fused->op_input_source[i+ioff] == FusedOp::SOURCE_INPUT) {
              assert(fused->inputs[my_off]->region == old_op->inputs[i]->region);
            } else if (fused->op_input_source[i+ioff] == FusedOp::SOURCE_OUTPUT) {
              assert(fused->outputs[my_off]->region == old_op->inputs[i]->region);
            } else
              assert(false);
          }
          for (int i = 0; i < fused->op_num_weights[op]; i++) {
            int my_off = fused->op_weight_idx[i+woff];
            assert(fused->op_weight_source[i+woff] == FusedOp::SOURCE_WEIGHT);
            assert(fused->weights[my_off]->region == old_op->weights[i]->region);
          }
          for (int i = 0; i < fused->op_num_outputs[op]; i++) {
            int my_off = fused->op_output_idx[i+ooff];
            assert(fused->op_output_source[i+ooff] == FusedOp::SOURCE_OUTPUT);
            assert(fused->outputs[my_off]->region == old_op->outputs[i]->region);
          }
          ioff += fused->op_num_inputs[op];
          woff += fused->op_num_weights[op];
          ooff += fused->op_num_outputs[op];
        }
      } else {
        bool found = false;
        for (size_t i = 0; i < old_operators.size(); i++) {
          if (old_operators[i] == operators[l]) {
            assert(!found);
            found = true;
          }
        }
        assert(found);
      }
    }
    fprintf(stderr, "%zu operators after fusion...\n", operators.size());
    for (size_t i = 0; i < operators.size(); i++) {
        Op* op = operators[i];
        printf("operator[%zu]: type(%s) guid(%lu)\n", i, optype_to_string(operators[i]->op_type).c_str(), operators[i]->op_guid);
        for (int j = 0; j < op->numInputs; j++) {
          LogicalRegion handle = op->inputs[j]->region;
          printf("inputs[%d] region(%d,%d,%d)\n", j, handle.get_index_space().get_id(),
                            handle.get_field_space().get_id(),
                            handle.get_tree_id());
        }
        for (int j = 0; j < op->numOutputs; j++) {
          LogicalRegion handle = op->outputs[j]->region;
          printf("outputs[%d] region(%d,%d,%d)\n", j, handle.get_index_space().get_id(),
                            handle.get_field_space().get_id(),
                            handle.get_tree_id());
        }
        for (int j = 0; j < op->numWeights; j++) {
          LogicalRegion handle = op->weights[j]->region;
          printf("weights[%d] region(%d,%d,%d)\n", j, handle.get_index_space().get_id(),
                            handle.get_field_space().get_id(),
                            handle.get_tree_id());
        }
    }
  }
  Op* final_operator = get_final_operator();
  // FIXME: currently assume the final operator has exactly one output
  assert(final_operator->numOutputs == 1);
  for (size_t i = 0; i < operators.size(); i++) {
      Op* op = operators[i];
      printf("operator[%zu]: type(%d)\n", i, operators[i]->op_type);
      for (int j = 0; j < op->numInputs; j++) {
        LogicalRegion handle = op->inputs[j]->region;
        printf("inputs[%d] region(%d,%d,%d)\n", j, handle.get_index_space().get_id(),
                          handle.get_field_space().get_id(),
                          handle.get_tree_id());
      }
      for (int j = 0; j < op->numOutputs; j++) {
        LogicalRegion handle = op->outputs[j]->region;
        printf("outputs[%d] region(%d,%d,%d)\n", j, handle.get_index_space().get_id(),
                          handle.get_field_space().get_id(),
                          handle.get_tree_id());
      }
  }
  //assert(final_operator->outputs[0].num_dims == 2);
  ParallelDim p_dims[MAX_TENSOR_DIM];
  int dims[MAX_TENSOR_DIM];
  int num_p_dims = final_operator->outputs[0]->num_dims;
  int num_dims = 0;
  // FIXME: Currently assume 1st input for 1st operator = batch_size
  for (int i = 0; i < num_p_dims; i++) {
    p_dims[i] = final_operator->outputs[0]->dims[i];
    if (!p_dims[i].is_replica_dim)
      dims[num_dims++] = p_dims[i].size;
  }
  DataType label_type = DT_FLOAT;
  if (loss_type == LOSS_SPARSE_CATEGORICAL_CROSSENTROPY) {
    // assign dims[num_dims-1] = 1 for sparse categorical labels
    assert(p_dims[0].degree == 1);
    p_dims[0].size = 1;
    dims[0] = 1;
    label_type = DT_INT32;
  }
  // create label tensor
  switch (num_dims) {
#define DIMFUNC(DIM) \
    case DIM: \
    { \
      label_tensor = create_tensor_legion_ordering(num_dims, dims, label_type, NULL, 0/*idx*/, false/*create_grad*/); \
      parallel_label_tensor = create_parallel_tensor_legion_ordering(num_p_dims, p_dims, label_type); \
      label_tensor->parallel_tensor = parallel_label_tensor; \
      parallel_label_tensor->machine_view = final_operator->outputs[0]->machine_view; \
      map_tensor(parallel_label_tensor, parallel_label_tensor->owner_op); \
      break; \
    }
    LEGION_FOREACH_N(DIMFUNC)
#undef DIMFUNC
    default:
    {
      assert(false && "Unsupported dim");
    }
  }
  // init optimizer
  assert(optimizer != NULL);
  optimizer->init();

#ifdef FF_USE_NCCL
  if (config.computationMode == COMP_MODE_TRAINING) {
    // init all nccl communicators
    for (size_t l = 0; l < operators.size(); l++) {
      // Only create nccl for weights
      if (operators[l]->op_type != OP_WEIGHT) continue;
      MachineView view = operators[l]->outputs[0]->machine_view;
      if (view_hash_to_nccl_comms.find(view.hash())==view_hash_to_nccl_comms.end()) {
        TaskLauncher launcher(NCCL_GETUNIQUEID_TASK_ID, TaskArgument(NULL, 0));
        Future future = runtime->execute_task(ctx, launcher);
        ncclUniqueId ncclId = future.get_result<ncclUniqueId>();
        IndexSpace task_is = get_or_create_task_is(view);
        ArgumentMap argmap;
        IndexLauncher index_launcher(NCCL_INIT_COMMS_TASK_ID, task_is,
            TaskArgument(&ncclId, sizeof(ncclUniqueId)), argmap,
            Predicate::TRUE_PRED, false/*must*/, 0/*mapper_id*/,
            view.hash()/*MappingTagID*/);
        FutureMap fm = runtime->execute_index_space(ctx, index_launcher);
        fm.wait_all_results();
        int idx = 0;
        Domain task_domain = runtime->get_index_space_domain(ctx, task_is);
        ncclComm_t* nccl_comms = (ncclComm_t*) malloc(sizeof(ncclComm_t)*task_domain.get_volume());
        for (Domain::DomainPointIterator it(task_domain); it; it++, idx++) {
          nccl_comms[idx] = fm.get_result<ncclComm_t>(*it);
        }
        view_hash_to_nccl_comms[view.hash()] = nccl_comms;
      }
    }
  }
#endif
}

struct PropagationEdgeInfo {
  Op *dstOp;
  size_t size;
};

float randf() {
  return static_cast<float>(std::rand()) / static_cast<float>(RAND_MAX);
}

#ifdef FF_USE_PROPAGATE
void FFModel::propagate(std::map<Op*, ParallelConfig> const &current,
                        std::map<Op*, ParallelConfig> &next) const {
  next = current;
  size_t opId = std::rand() % (operators.size() - 1);
  //TODO: need to make sure opId is not an output operator of the model
  assert (opId != operators.size() - 1);

  std::vector<PropagationEdgeInfo> choosable_edges;
  std::unordered_set<Op *> opsSeen;

  auto bwd_edge_map = this->get_bwd_edge_map();

  Op *selected_op = this->operators[opId];
  do {
    opsSeen.insert(selected_op);
    choosable_edges.clear();
    for (int i = 0; i < selected_op->numInputs; i++) {
      auto const &input = selected_op->inputs[i];
      if (opsSeen.find(input.owner_op) == opsSeen.end()) {
        PropagationEdgeInfo edgeInfo;
        edgeInfo.dstOp = selected_op->inputs[i].owner_op;
        if (edgeInfo.dstOp == NULL) {
          continue;
        }
        if (!edgeInfo.dstOp->is_adoptable_parallel_config(*this, next.at(selected_op))) {
          continue;
        }
        assert(edgeInfo.dstOp != NULL);
        edgeInfo.size = selected_op->inputs[i].get_volume();
        choosable_edges.push_back(edgeInfo);
      }
    }
    if (bwd_edge_map.find(selected_op) != bwd_edge_map.end()) {
      for (auto const &kv : bwd_edge_map.at(selected_op)) {
        if (opsSeen.find(kv.first) == opsSeen.end()) {
          PropagationEdgeInfo edgeInfo;
          edgeInfo.dstOp = kv.first;
          assert(edgeInfo.dstOp != NULL);
          if (!edgeInfo.dstOp->is_adoptable_parallel_config(*this, next.at(selected_op))) {
            continue;
          }
          edgeInfo.size = kv.second;
          choosable_edges.push_back(edgeInfo);
        }
      }
    }

    if (choosable_edges.size() == 0) {
      break;
    }

    float avg_edge_size = 0.0f;
    for (auto const &edge : choosable_edges) {
      avg_edge_size += edge.size;
    }
    avg_edge_size /= choosable_edges.size();
    std::vector<float> edge_weights;
    for (auto const &edge : choosable_edges) {
      edge_weights.push_back(
          FFModel::PROPAGATION_SIZE_WEIGHT * edge.size
            + avg_edge_size * (1 - FFModel::PROPAGATION_SIZE_WEIGHT)
      );
    }
    assert (edge_weights.size() == choosable_edges.size());
    PropagationEdgeInfo chosenEdgeInfo = select_random(choosable_edges, edge_weights);

    auto const &dstOp = chosenEdgeInfo.dstOp;
    if (next.at(selected_op).is_data_parallel()) {
      next[dstOp] = next.at(selected_op).change_data_parallel_dimensionality(dstOp->get_dimension());
      assert (dstOp->is_valid_parallel_config(*this, next.at(dstOp)));
    }
    selected_op = chosenEdgeInfo.dstOp;
  } while (randf() < FFModel::CONTINUE_PROPAGATION_CHANCE);
}
#endif

void FFModel::rewrite(const std::map<const Op*, ParallelConfig>& current,
                      std::map<const Op*, ParallelConfig>& next,
                      bool use_propagation) const
{
  next = current;
  float propagate_chance;
  if (use_propagation) {
    propagate_chance = FFModel::PROPAGATION_CHANCE;
  } else {
    propagate_chance = 0.0f;
  }

  if (randf() < propagate_chance) {
#ifdef FF_USE_PROPAGATE
    this->propagate(current, next);
#endif
  } else {
    size_t opId = std::rand() % operators.size();
    //TODO: need to make sure opId is not an output operator of the model
    if (opId == operators.size() - 1)
      return;
    next[operators[opId]] = operators[opId]->get_random_parallel_config(*this);
  }
}

void FFModel::mcmc_optimize(std::map<const Op*, ParallelConfig>& best,
                            size_t budget, float alpha,
                            CompMode comp_mode,
                            bool use_propagation) const
{
  // Start from data parallel
  std::map<const Op*, ParallelConfig> current, next;
  float best_runtime = simulator->simulate_runtime(this, best, comp_mode);
  current = best;
  float current_runtime = best_runtime;
  size_t reset_span = budget / 100, last_reset_iter = 0;
  if (reset_span == 0)
    reset_span = 1;
  if (reset_span > 1000)
    reset_span = 1000;
  for (size_t iter = 0; iter <= budget; iter++) {
    // Reset the current strategy to be the best strategy
    if (iter - last_reset_iter >= reset_span) {
      current = best;
      current_runtime = best_runtime;
      last_reset_iter = iter;
    }
    rewrite(current, next, use_propagation);
    float next_runtime = simulator->simulate_runtime(this, next, comp_mode);
    if (iter % 1000 == 0) {
      printf("iteration(%zu) current_strategy(%.4lf) best_strategy(%.4lf)\n", iter,
             current_runtime, best_runtime);
    }
    float rn = static_cast<float>(std::rand()) / static_cast<float>(RAND_MAX);
    //float ratio = (next_runtime - current_runtime) / current_runtime;
    float diff = (next_runtime - current_runtime);
    if (next_runtime < best_runtime) {
      best_runtime = next_runtime;
      best = next;
    }
    if (next_runtime < current_runtime) {
      current = next;
      current_runtime = next_runtime;
    } else if (rn < std::exp(-alpha * diff)) {
      current = next;
      current_runtime = next_runtime;
    }
  }
  printf("=========== Best Discovered Strategy ==========\n");
  simulator->simulate_runtime(this, best, comp_mode, this->config.export_strategy_task_graph_file);
  std::map<const Op*, ParallelConfig>::const_iterator it;
  for (it = best.begin(); it != best.end(); it++) {
    printf("[%s] num_dims(%d) dims[", it->first->name, it->second.nDims);
    for (int i = 0; i < it->second.nDims; i++)
      if (i < it->second.nDims - 1)
        printf("%d,", it->second.dim[i]);
      else
        printf("%d", it->second.dim[i]);
    printf("] device_ids[");
    for (int i = 0; i < it->second.num_parts(); i++)
      if (i < it->second.num_parts() - 1)
        printf("%d,", it->second.device_ids[i]);
      else
        printf("%d", it->second.device_ids[i]);
    printf("]\n");
  }
  printf("============= MCMC Search Finished ============\n\n");
}

void FFModel::zero_gradients(void)
{
<<<<<<< HEAD
  for (int l = operators.size() - 1; l >= 0; l--)
    operators[l]->zero_grad(*this);
=======
  for (int l = layers.size() - 1; l >= 0; l--)
    layers[l]->zero_grad(*this);
>>>>>>> d7025ce1
}

void FFModel::print_layers(int id)
{
  if (id == -1) {
    for (size_t i = 0; i < layers.size(); i++) {
      layers[i]->print();
    }
  } else {
    layers[id]->print();
  }
}

std::string FFModel::get_operator_type_name(OperatorType type) const
{
  switch(type) {
    case OP_CONV2D: return "Conv2D";
    case OP_DROPOUT: return "Dropout";
    case OP_LINEAR: return "Dense";
    case OP_BATCHMATMUL: return "BatchMatMul";
    case OP_POOL2D: return "Pool2D";
    case OP_RELU: return "ReLU";
    case OP_SIGMOID: return "Sigmoid";
    case OP_TANH: return "Tanh";
    case OP_ELU: return "Elu";
    case OP_FLAT: return "Flat";
    case OP_SOFTMAX: return "Softmax";
    case OP_BATCHNORM: return "BatchNorm";
    case OP_CONCAT: return "Concat";
    case OP_SPLIT: return "Split";
    case OP_EMBEDDING: return "Embedding";
    case OP_GROUP_BY: return "Group_by";
    case OP_CACHE: return "Cache";
    case OP_AGGREGATE: return "Aggregate cooperation";
    case OP_AGG_SPEC: return "Aggregate specification";
    case OP_RESHAPE: return "Reshape";
    case OP_REVERSE: return "Reverse";
    case OP_TRANSPOSE: return "Transpose";
    case OP_EW_ADD: return "Add";
    case OP_EW_MUL: return "Mul";
    case OP_MATMUL: return "Matmul";
    case OP_MUL: return "Mul";
    case OP_ENLARGE: return "Enlarge";
    case OP_SQUEEZE: return "Squeeze";
    case OP_UNSQUEEZE: return "Unsqueeze";
    case OP_EW_SUB: return "Sub";
    case OP_EW_DIV: return "Div";
    case OP_EW_EQUAL: return "Equal";
    case OP_EW_GREATER: return "Greater";
    case OP_EW_LESS: return "Less";
    case OP_EW_MAX: return "Max";
    case OP_EW_MIN: return "Min";
    case OP_REDUCE_ARGMAX: return "ReduceArgMax";
    case OP_REDUCE_ARGMIN: return "ReduceArgMin";
    case OP_REDUCE_MAX: return "ReduceMax";
    case OP_REDUCE_MEAN: return "ReduceMean";
    case OP_REDUCE_MIN: return "ReduceMin";
    case OP_REDUCE_PROD: return "ReduceProd";
    case OP_REDUCE_SUM: return "ReduceSum";
    case OP_PAD: return "Pad";
    case OP_SHAPE: return "Shape";
    case OP_SIZE: return "Size";
    case OP_TOPK: return "TopK";
    case OP_WHERE: return "Where";
    case OP_CEIL: return "Ceil";
    case OP_CAST: return "Cast";
    case OP_EXP: return "Exp";
    case OP_ROUND: return "Round";
    case OP_LOG: return "Log";
    case OP_LOGICAL_NOT: return "LogicalNot";
    case OP_SQRT: return "Sqrt";
    case OP_LEAKYRELU: return "LeakyReLU";
    case OP_SLICE: return "Slice";
    case OP_RESIZE: return "Resize";
    case OP_PRELU: return "PReLU";
    case OP_MULTIHEAD_ATTENTION: return "MultiHeadAttention";
    case OP_INPUT: return "Input";
    case OP_WEIGHT: return "Weight";
    case OP_NOOP: return "NoOp";
    case OP_FUSED: return "FusedOp";
<<<<<<< HEAD
    // Parallel Ops
    case OP_REPARTITION: return "Repartition";
    case OP_COMBINE: return "Combine";
    case OP_REPLICATE: return "Replicate";
    case OP_REDUCTION: return "Reduction";
    case OP_PIPELINE: return "Pipeline";
    case OP_FUSED_PARALLEL: return "FusedParallelOp";
=======
    case OP_RSQRT: return "Rsqrt";
    case OP_POW: return "Pow";
    case OP_MEAN: return "Mean";
>>>>>>> d7025ce1
    default: assert(false && "Not supported Operator type"); return "Unsupported";
  }
}

std::unordered_map<Op *, std::vector<std::pair<Op *, int>>> FFModel::get_bwd_edge_map() const {
  std::unordered_map<Op *, std::vector<std::pair<Op *, int>>> bwd_edge_map;
  for (auto const &op : this->operators) {
    for (int i = 0; i < op->numInputs; i++) {
      Op *src = (Op*) op->inputs[i]->owner_op;
      bwd_edge_map[src].push_back({op, op->inputs[i]->get_volume()});
    }
  }

  return bwd_edge_map;
};

PerfMetrics FFModel::update_metrics_task(const Task *task,
                                         const std::vector<PhysicalRegion>& regions,
                                         Context ctx, Runtime* runtime)
{
  Metrics* m = (Metrics*) task->args;
  if (task->futures.size() == 0) {
    // Create an empty future
    PerfMetrics perf;
    return perf;
  }
  assert(task->futures.size() > 1);
  PerfMetrics all_metrics = task->futures[0].get_result<PerfMetrics>();
  for (size_t i = 1; i < task->futures.size(); i++) {
    PerfMetrics one_metrics = task->futures[i].get_result<PerfMetrics>();
    all_metrics.update(one_metrics);
  }
  all_metrics.print(m);
  //fprintf(stderr, "acc_train_loss: %.4lf train_accuracy: %.2lf%%(%d/%d)\n",
  //        all_metrics.train_loss / all_metrics.train_all,
  //        all_metrics.train_correct * 100.0f / all_metrics.train_all,
  //        all_metrics.train_correct, all_metrics.train_all);
  return all_metrics;
}

void Op::prefetch(const FFModel& ff)
{
  // TODO: perform prefetch for performance imporvement
}

#ifdef DEADCODE
// ========================================================
// class DataLoader
// ========================================================
DataLoader::DataLoader(std::string datasetPath)
{
  std::string trainPath = datasetPath + "/train";
  std::string valPath = datasetPath + "/val";
  DIR* trainDir = opendir(trainPath.c_str());
  DIR* valDir = opendir(valPath.c_str());
  if (!trainDir) {
    log_model.print("Failed to open %s\n", trainPath.c_str());
    return;
  }
  if (!valDir) {
    log_model.print("Failed to open %s\n", valPath.c_str());
    return;
  }
  for (struct dirent* dp = readdir(trainDir); dp; dp = readdir(trainDir)) {
    std::string labelId(dp->d_name);
    if (labelId == "." || labelId == "..")
      continue;
    DIR* labelDir = opendir((trainPath + "/" + labelId).c_str());
    if (!labelDir)
      continue;
    for (struct dirent* sp = readdir(labelDir); sp; sp = readdir(labelDir)) {
      std::string sampleId(sp->d_name);
      if (sampleId == "." || sampleId == "..")
        continue;

    }
    printf("%s/%s\n", trainPath.c_str(), labelId.c_str());
    closedir(labelDir);
  }
  closedir(trainDir);
  closedir(valDir);
}

bool DataLoader::get_samples(int numSamples, DataLoadMeta &meta)
{
  meta.numSamples = numSamples;
  for (int i = 0; i < numSamples; i++) {
    if (sampleIter == samples.end())
      sampleIter = samples.begin();
    meta.samples[i] = *sampleIter;
  }
  return true;
}

bool DataLoader::shuffle_samples(void)
{
  std::random_shuffle(samples.begin(), samples.end());
  return true;
}
#endif

// ========================================================
// class FFIterationConfig
// ========================================================
FFIterationConfig::FFIterationConfig()
{
  seq_length = -1;
}

void FFIterationConfig::reset()
{
  seq_length = -1;
}

// ========================================================
// class FFConfig
// ========================================================

// Default Config Parameters
struct DefaultConfig {
  const static int epochs = 1;
  //const static int iterations = 1;
  const static int batchSize = 64;
  const static bool profiling = false;
  constexpr static float learningRate = 0.01f;
  constexpr static float weightDecay = 0.0001f;
  const static size_t workSpaceSize = (size_t)1 * 1024 * 1024 * 1024; // 2GB
  const static int numNodes = 1;
  const static int workersPerNode = 0;
  const static int cpusPerNode = 0;
  const static size_t searchBudget = -1;
  const static size_t simulatorWorkSpaceSize = (size_t)2 * 1024 * 1024 * 1024; //2GB
  constexpr static float searchAlpha = 1.2f;
  const static bool searchOverlapBackwardUpdate = false;
  const static bool onlyDataParallel = false;
  const static bool enableSampleParallel = true;
  const static bool enableParameterParallel = false;
  const static bool enableAttributeParallel = false;
  const static bool enableInplaceOptimizations = false;
  const static bool allowTensorOpMathConversion = false;
  const static int machine_model_version = 0;
  const static int simulator_segment_size = 16777216; // 16 MB
  const static int simulator_max_num_segments = 1;
  const static int base_optimize_threshold = 10;
  const static bool enable_control_replication = true;
<<<<<<< HEAD
  // The default python data loader type is 2 to enable control replication
=======
>>>>>>> d7025ce1
  const static int python_data_loader_type = 2;
};

FFConfig::FFConfig()
{
  epochs = DefaultConfig::epochs;
  //iterations = DefaultConfig::iterations;
  batchSize = DefaultConfig::batchSize;
  profiling = DefaultConfig::profiling;
  learningRate = DefaultConfig::learningRate;
  weightDecay = DefaultConfig::weightDecay;
  workSpaceSize = DefaultConfig::workSpaceSize;
  numNodes = DefaultConfig::numNodes;
  cpusPerNode = DefaultConfig::cpusPerNode;
  workersPerNode = DefaultConfig::workersPerNode;
  simulator_work_space_size = DefaultConfig::simulatorWorkSpaceSize;
  search_budget = DefaultConfig::searchBudget;
  search_alpha = DefaultConfig::searchAlpha;
  search_overlap_backward_update = DefaultConfig::searchOverlapBackwardUpdate;
  computationMode = COMP_MODE_TRAINING;
  only_data_parallel = DefaultConfig::onlyDataParallel;
  enable_sample_parallel = DefaultConfig::enableSampleParallel;
  enable_parameter_parallel = DefaultConfig::enableParameterParallel;
  enable_attribute_parallel = DefaultConfig::enableAttributeParallel;
  enable_inplace_optimizations = DefaultConfig::enableInplaceOptimizations;
  allow_tensor_op_math_conversion = DefaultConfig::allowTensorOpMathConversion;
  machine_model_version = DefaultConfig::machine_model_version;
  simulator_segment_size = DefaultConfig::simulator_segment_size;
  simulator_max_num_segments = DefaultConfig::simulator_max_num_segments;
  enable_control_replication = DefaultConfig::enable_control_replication;
  python_data_loader_type = DefaultConfig::python_data_loader_type;
  machine_model_file = "";
  import_strategy_file = "";
  export_strategy_file = "";
  export_strategy_task_graph_file = "";
  export_strategy_computation_graph_file = "";
  dataset_path = "";
  syntheticInput = false;
  perform_fusion = false;
  base_optimize_threshold = DefaultConfig::base_optimize_threshold;

  // Parse input arguments
  {
    const InputArgs &command_args = HighLevelRuntime::get_input_args();
    char **argv = command_args.argv;
    int argc = command_args.argc;
    parse_args(argv, argc);
  }
  // Use Real::Machine::get_address_space_count() to obtain the number of nodes
  numNodes = Realm::Machine::get_machine().get_address_space_count();

  Runtime *runtime = Runtime::get_runtime();
  lg_hlr = runtime;
  lg_ctx = Runtime::get_context();
  field_space = runtime->create_field_space(lg_ctx);
}

void FFConfig::parse_args(char **argv, int argc)
{
  for (int i = 1; i < argc; i++)
  {
    if ((!strcmp(argv[i], "-e")) || (!strcmp(argv[i], "--epochs"))) {
      epochs = atoi(argv[++i]);
      continue;
    }
    //if ((!strcmp(argv[i], "-i")) || (!strcmp(argv[i], "--iterations"))) {
    //  iterations = atoi(argv[++i]);
    //  continue;
    //}
    if ((!strcmp(argv[i], "-b")) || (!strcmp(argv[i], "--batch-size"))) {
      batchSize = atoi(argv[++i]);
      continue;
    }
    if ((!strcmp(argv[i], "--lr")) || (!strcmp(argv[i], "--learning-rate"))) {
      learningRate = atof(argv[++i]);
      continue;
    }
    if ((!strcmp(argv[i], "--wd")) || (!strcmp(argv[i], "--weight-decay"))) {
      weightDecay = atof(argv[++i]);
      continue;
    }
    if ((!strcmp(argv[i], "-p")) || (!strcmp(argv[i], "--print-freq"))) {
      printFreq = atoi(argv[++i]);
      continue;
    }
    if ((!strcmp(argv[i], "-d")) || (!strcmp(argv[i], "--dataset"))) {
      dataset_path = std::string(argv[++i]);
      continue;
    }
    if ((!strcmp(argv[i], "--budget")) || (!strcmp(argv[i], "--search-budget"))) {
      search_budget =(size_t) atoll(argv[++i]);
      continue;
    }
    if ((!strcmp(argv[i], "--alpha")) || (!strcmp(argv[i], "--search-alpha"))) {
      search_alpha = atof(argv[++i]);
      continue;
    }
    if (!strcmp(argv[i], "--simulator-workspace-size"))
    {
      simulator_work_space_size = atoll(argv[++i]);
      continue;
    }
    if ((!strcmp(argv[i], "--import")) || (!strcmp(argv[i], "--import-strategy"))) {
      import_strategy_file = std::string(argv[++i]);
      continue;
    }
    if ((!strcmp(argv[i], "--export")) || (!strcmp(argv[i], "--export-strategy"))) {
      export_strategy_file = std::string(argv[++i]);
      continue;
    }
    if ((!strcmp(argv[i], "--only-data-parallel"))) {
      only_data_parallel = true;
      continue;
    }
    if ((!strcmp(argv[i], "--enable-parameter-parallel"))) {
      enable_parameter_parallel = true;
      continue;
    }
    if ((!strcmp(argv[i], "--enable-attribute-parallel"))) {
      enable_parameter_parallel = true;
      continue;
    }
    if (!strcmp(argv[i], "-ll:gpu"))
    {
      workersPerNode = atoi(argv[++i]);
      continue;
    }
    if (!strcmp(argv[i], "--nodes"))
    {
      fprintf(stderr, "[Warning] --nodes is deprecated. "
              "FlexFlow will automatically detect the number of nodes.\n");
      numNodes = atoi(argv[++i]);
      continue;
    }
    if (!strcmp(argv[i], "-ll:cpu"))
    {
      cpusPerNode = atoi(argv[++i]);
      continue;
    }
    if (!strcmp(argv[i], "--profiling"))
    {
      profiling = true;
      continue;
    }
    if (!strcmp(argv[i], "--allow-tensor-op-math-conversion"))
    {
      allow_tensor_op_math_conversion = true;
      continue;
    }
    if (!strcmp(argv[i], "--fusion"))
    {
      perform_fusion = true;
      continue;
    }
    if (!strcmp(argv[i], "--overlap"))
    {
      search_overlap_backward_update = true;
      continue;
    }
    if (!strcmp(argv[i], "--taskgraph")) {
      export_strategy_task_graph_file = std::string(argv[++i]);
      continue;
    }
    if (!strcmp(argv[i], "--compgraph")) {
      export_strategy_computation_graph_file = std::string(argv[++i]);
      continue;
    }
    if (!strcmp(argv[i], "--machine-model-version")) {
      machine_model_version = atoi(argv[++i]);
      continue;
    }
    if (!strcmp(argv[i], "--machine-model-file")) {
      machine_model_file = std::string(argv[++i]);
      continue;
    }
    if (!strcmp(argv[i], "--simulator-segment-size")) {
      simulator_segment_size = atoi(argv[++i]);
      continue;
    }
    if (!strcmp(argv[i], "--simulator-max-num-segments")) {
      simulator_max_num_segments = atoi(argv[++i]);
      continue;
    }
    if (!strcmp(argv[i], "--enable-propagation")) {
      enable_propagation = true;
      continue;
    }
    if (!strcmp(argv[i], "--enable-inplace-optimizations")) {
      enable_inplace_optimizations = true;
      continue;
    }
    if (!strcmp(argv[i], "--search-num-nodes")) {
      search_num_nodes = atoi(argv[++i]);
      continue;
    }
    if (!strcmp(argv[i], "--search-num-workers")) {
      search_num_workers = atoi(argv[++i]);
      continue;
    }
    if (!strcmp(argv[i], "--base-optimize-threshold")) {
      base_optimize_threshold = atoi(argv[++i]);
    }
    if (!strcmp(argv[i], "--disable-control-replication")) {
      enable_control_replication = false;
      continue;
    }
    if (!strcmp(argv[i], "--python-data-loader-type")) {
      python_data_loader_type = atoi(argv[++i]);
      continue;
    }
  }
}

std::string optype_to_string(OperatorType op_type)
{
  switch (op_type) {
    case OP_INPUT:
      return "Input";
    case OP_WEIGHT:
      return "Weight";
    case OP_NOOP:
      return "Noop";
    case OP_CONV2D:
      return "Conv";
    case OP_DROPOUT:
      return "Dropout";
    case OP_EMBEDDING:
      return "Embedding";
    case OP_LINEAR:
      return "Linear";
    case OP_POOL2D:
      return "Pool";
    case OP_RELU:
      return "Relu";
    case OP_SIGMOID:
      return "Sigmoid";
    case OP_TANH:
      return "TanH";
    case OP_BATCHNORM:
      return "Batchnorm";
    case OP_CONCAT:
      return "Concat";
    case OP_SPLIT:
      return "Split";
    case OP_RESHAPE:
      return "Reshape";
    case OP_TRANSPOSE:
      return "Transpose";
    case OP_EW_ADD:
      return "Add";
    case OP_EW_MUL:
      return "Mul";
    case OP_MATMUL:
      return "MatMul";
    case OP_MUL:
      return "Mul";
    case OP_ENLARGE:
      return "Enlarge";
    case OP_SQUEEZE:
      return "Squeeze";
    case OP_UNSQUEEZE:
      return "Unsqueeze";
    case OP_EW_SUB:
      return "Sub";
    case OP_EW_DIV:
      return "Div";
    case OP_EW_EQUAL:
      return "Equal";
    case OP_EW_GREATER:
      return "Greater";
    case OP_EW_LESS:
      return "Less";
    case OP_EW_MAX:
      return "Max";
    case OP_EW_MIN:
      return "Min";
    case OP_REDUCE_ARGMAX:
      return "ArgMax";
    case OP_REDUCE_ARGMIN:
      return "ArgMin";
    case OP_REDUCE_MAX:
      return "ReduceMax";
    case OP_REDUCE_MEAN:
      return "ReduceMean";
    case OP_REDUCE_MIN:
      return "ReduceMin";
    case OP_REDUCE_PROD:
      return "ReduceProd";
    case OP_REDUCE_SUM:
      return "ReduceSum";
    case OP_PAD:
      return "Pad";
    case OP_SHAPE:
      return "Shape";
    case OP_SIZE:
      return "Size";
    case OP_TOPK:
      return "TopK";
    case OP_WHERE:
      return "Where";
    case OP_CEIL:
      return "Ceil";
    case OP_CAST:
      return "Cast";
    case OP_EXP:
      return "Exp";
    case OP_ROUND:
      return "Round";
    case OP_LOG:
      return "Log";
    case OP_LOGICAL_NOT:
      return "Not";
    case OP_SQRT:
      return "Sqrt";
    case OP_LEAKYRELU:
      return "LeakyRelu";
    case OP_SLICE:
      return "Slice";
    case OP_RESIZE:
      return "Resize";
    case OP_SOFTMAX:
      return "Softmax";
    case OP_MULTIHEAD_ATTENTION:
      return "MultiHeadAttn";
    case OP_REPARTITION:
      return "Partition";
    case OP_REPLICATE:
      return "Replicate";
    case OP_REDUCTION:
      return "Reduction";
    case OP_COMBINE:
      return "Combine";
    case OP_FUSED_PARALLEL:
      return "FusedParallel";
    case OP_FLAT:
      return "Flat";
    default:
      return "Unknown_" + std::to_string(op_type);
  }
}

void register_flexflow_internal_tasks()
{
  // CNN_INIT_TASK
  {
    TaskVariantRegistrar registrar(FF_INIT_TASK_ID, "cuda_init_task");
    registrar.add_constraint(ProcessorConstraint(Processor::TOC_PROC));
    registrar.set_leaf();
    Runtime::preregister_task_variant<FFHandler, UtilityTasks::init_cuda_task>(
        registrar, "cuda_init_task");
  }
  // ElementUnary task
  {
    TaskVariantRegistrar registrar(ELEMENTUNARY_INIT_TASK_ID, "ElementWiseUnary Init");
    registrar.add_constraint(ProcessorConstraint(Processor::TOC_PROC));
    registrar.set_leaf();
    Runtime::preregister_task_variant<OpMeta*, ElementUnary::init_task>(
        registrar, "ElementWiseUnary Init Task");
  }
  {
    TaskVariantRegistrar registrar(ELEMENTUNARY_FWD_TASK_ID, "ElementWiseUnary Forward");
    registrar.add_constraint(ProcessorConstraint(Processor::TOC_PROC));
    registrar.set_leaf();
    Runtime::preregister_task_variant<ElementUnary::forward_task>(
        registrar, "ElementWiseUnary Forward Task");
  }
  {
    TaskVariantRegistrar registrar(ELEMENTUNARY_BWD_TASK_ID, "ElementWiseUnary Backward");
    registrar.add_constraint(ProcessorConstraint(Processor::TOC_PROC));
    registrar.set_leaf();
    Runtime::preregister_task_variant<ElementUnary::backward_task>(
        registrar, "ElementWiseUnary Backward Task");
  }
  // ElementBinary task
  {
    TaskVariantRegistrar registrar(ELEMENTBINARY_INIT_TASK_ID, "ElementWiseBinary Init");
    registrar.add_constraint(ProcessorConstraint(Processor::TOC_PROC));
    registrar.set_leaf();
    Runtime::preregister_task_variant<OpMeta*, ElementBinary::init_task>(
        registrar, "ElementWiseBinary Init Task");
  }
  {
    TaskVariantRegistrar registrar(ELEMENTBINARY_FWD_TASK_ID, "ElementWiseBinary Forward");
    registrar.add_constraint(ProcessorConstraint(Processor::TOC_PROC));
    registrar.set_leaf();
    Runtime::preregister_task_variant<ElementBinary::forward_task>(
        registrar, "ElementWiseBinary Forward Task");
  }
  {
    TaskVariantRegistrar registrar(ELEMENTBINARY_BWD_TASK_ID, "ElementWiseBinary Backward");
    registrar.add_constraint(ProcessorConstraint(Processor::TOC_PROC));
    registrar.set_leaf();
    Runtime::preregister_task_variant<ElementBinary::backward_task>(
        registrar, "ElementWiseBinary Backward Task");
  }
  // Cast
  {
    TaskVariantRegistrar registrar(CAST_INIT_TASK_ID, "Cast Init");
    registrar.add_constraint(ProcessorConstraint(Processor::TOC_PROC));
    registrar.set_leaf();
    Runtime::preregister_task_variant<OpMeta*, Cast::init_task>(
        registrar, "Cast Init Task");
  }
  {
    TaskVariantRegistrar registrar(CAST_FWD_TASK_ID, "Cast Forward");
    registrar.add_constraint(ProcessorConstraint(Processor::TOC_PROC));
    registrar.set_leaf();
    Runtime::preregister_task_variant<Cast::forward_task>(
        registrar, "Cast Forward Task");
  }
  {
    TaskVariantRegistrar registrar(CAST_BWD_TASK_ID, "Cast Backward");
    registrar.add_constraint(ProcessorConstraint(Processor::TOC_PROC));
    registrar.set_leaf();
    Runtime::preregister_task_variant<Cast::backward_task>(
        registrar, "Cast Backward Task");
  }
  // Conv2D task
  {
    TaskVariantRegistrar registrar(CONV2D_INIT_TASK_ID, "Conv2D Init");
    registrar.add_constraint(ProcessorConstraint(Processor::TOC_PROC));
    registrar.set_leaf();
    Runtime::preregister_task_variant<OpMeta*, Conv2D::init_task>(
        registrar, "Conv2D Init Task");
  }
  {
    TaskVariantRegistrar registrar(CONV2D_FWD_TASK_ID, "Conv2D Forward");
    registrar.add_constraint(ProcessorConstraint(Processor::TOC_PROC));
    registrar.set_leaf();
    Runtime::preregister_task_variant<Conv2D::forward_task>(
        registrar, "Conv2D Forward Task");
  }
  {
    TaskVariantRegistrar registrar(CONV2D_BWD_TASK_ID, "Conv2D Backward");
    registrar.add_constraint(ProcessorConstraint(Processor::TOC_PROC));
    registrar.set_leaf();
    Runtime::preregister_task_variant<Conv2D::backward_task>(
        registrar, "Conv2D Backward Task");
  }
  //{
  //  TaskVariantRegistrar registrar(CONV2D_UPD_TASK_ID, "Conv2D Update");
  //  registrar.add_constraint(ProcessorConstraint(Processor::TOC_PROC));
  //  registrar.set_leaf();
  //  Runtime::preregister_task_variant<Conv2D::update_task>(
  //     registrar, "Conv2D Update Task");
  //}
  // Dropout task
  {
    TaskVariantRegistrar registrar(DROPOUT_INIT_TASK_ID, "Dropout Init");
    registrar.add_constraint(ProcessorConstraint(Processor::TOC_PROC));
    registrar.set_leaf();
    Runtime::preregister_task_variant<OpMeta*, Dropout::init_task>(
        registrar, "Dropout Init Task");
  }
  {
    TaskVariantRegistrar registrar(DROPOUT_FWD_TASK_ID, "Dropout Forward");
    registrar.add_constraint(ProcessorConstraint(Processor::TOC_PROC));
    registrar.set_leaf();
    Runtime::preregister_task_variant<Dropout::forward_task>(
        registrar, "Dropout Forward Task");
  }
  {
    TaskVariantRegistrar registrar(DROPOUT_BWD_TASK_ID, "Dropout Backward");
    registrar.add_constraint(ProcessorConstraint(Processor::TOC_PROC));
    registrar.set_leaf();
    Runtime::preregister_task_variant<Dropout::backward_task>(
        registrar, "Dropout Backward Task");
  }
  // Embedding task GPU
  {
    TaskVariantRegistrar registrar(EMBED_INIT_TASK_ID, "Embedding Init");
    registrar.add_constraint(ProcessorConstraint(Processor::TOC_PROC));
    registrar.set_leaf();
    Runtime::preregister_task_variant<OpMeta*, Embedding::init_task>(
        registrar, "Embedding Init Task");
  }
  {
    TaskVariantRegistrar registrar(EMBED_FWD_TASK_ID, "Embedding Forward");
    registrar.add_constraint(ProcessorConstraint(Processor::TOC_PROC));
    registrar.set_leaf();
    Runtime::preregister_task_variant<Embedding::forward_task>(
        registrar, "Embedding Forward Task");
  }
  {
    TaskVariantRegistrar registrar(EMBED_BWD_TASK_ID, "Embedding Backward");
    registrar.add_constraint(ProcessorConstraint(Processor::TOC_PROC));
    registrar.set_leaf();
    Runtime::preregister_task_variant<Embedding::backward_task>(
        registrar, "Embedding Backward Task");
  }
  // Embedding task CPU
  /* {
    TaskVariantRegistrar registrar(EMBED_FWD_TASK_ID, "Embedding Forward");
    registrar.add_constraint(ProcessorConstraint(Processor::LOC_PROC));
    registrar.set_leaf();
    Runtime::preregister_task_variant<Embedding::forward_task_cpu>(
        registrar, "Embedding Forward Task");
  }
  {
    TaskVariantRegistrar registrar(EMBED_BWD_TASK_ID, "Embedding Backward");
    registrar.add_constraint(ProcessorConstraint(Processor::LOC_PROC));
    registrar.set_leaf();
    Runtime::preregister_task_variant<Embedding::backward_task_cpu>(
        registrar, "Embedding Backward Task");
  }*/


  // Cache task CPU
  {
    TaskVariantRegistrar registrar(CACHE_INIT_TASK_ID, "Cache Init");
    registrar.add_constraint(ProcessorConstraint(Processor::TOC_PROC));
    registrar.set_leaf();
    Runtime::preregister_task_variant<OpMeta*, Cache::init_task>(
        registrar, "Cache Init Task");
  }
  {
    TaskVariantRegistrar registrar(CACHE_FWD_TASK_ID, "Cache Forward");
    registrar.add_constraint(ProcessorConstraint(Processor::TOC_PROC));
    registrar.set_leaf();
    Runtime::preregister_task_variant<Cache::forward_task>(
        registrar, "Cache Forward Task");
  }
  {
    TaskVariantRegistrar registrar(CACHE_UPDATE_TASK_ID, "Cache Update");
    registrar.add_constraint(ProcessorConstraint(Processor::TOC_PROC));
    registrar.set_leaf();
    Runtime::preregister_task_variant<float, Cache::update_task>(
        registrar, "Cache Update Task");
  }
  // Group by task CPU
  {
    TaskVariantRegistrar registrar(GROUP_BY_INIT_TASK_ID, "Group_by Init");
    registrar.add_constraint(ProcessorConstraint(Processor::TOC_PROC));
    registrar.set_leaf();
    Runtime::preregister_task_variant<OpMeta*, Group_by::init_task>(
        registrar, "Group_by Init Task");
  }
  {
    TaskVariantRegistrar registrar(GROUP_BY_FWD_TASK_ID, "Group_by Forward");
    registrar.add_constraint(ProcessorConstraint(Processor::TOC_PROC));
    registrar.set_leaf();
    Runtime::preregister_task_variant<Group_by::forward_task>(
        registrar, "Group_by Forward Task");
  }
  {
    TaskVariantRegistrar registrar(GROUP_BY_BWD_TASK_ID, "Group_by Backward");
    registrar.add_constraint(ProcessorConstraint(Processor::TOC_PROC));
    registrar.set_leaf();
    Runtime::preregister_task_variant<Group_by::backward_task>(
        registrar, "Group_by Backward Task");
  }

  // Aggregate task CPU
  {
    TaskVariantRegistrar registrar(AGGREGATE_INIT_TASK_ID, "Aggregate Init");
    registrar.add_constraint(ProcessorConstraint(Processor::TOC_PROC));
    registrar.set_leaf();
    Runtime::preregister_task_variant<OpMeta*, Aggregate::init_task>(
        registrar, "Aggregate Init Task");
  }
  {
    TaskVariantRegistrar registrar(AGGREGATE_FWD_TASK_ID, "Aggregate Forward");
    registrar.add_constraint(ProcessorConstraint(Processor::TOC_PROC));
    registrar.set_leaf();
    Runtime::preregister_task_variant<Aggregate::forward_task>(
        registrar, "Aggregate Forward Task");
  }
  {
    TaskVariantRegistrar registrar(AGGREGATE_BWD_TASK_ID, "Aggregate Backward");
    registrar.add_constraint(ProcessorConstraint(Processor::TOC_PROC));
    registrar.set_leaf();
    Runtime::preregister_task_variant<Aggregate::backward_task>(
        registrar, "Aggregate Backward Task");
  }

  // AggregateSpec task CPU
  {
    TaskVariantRegistrar registrar(AGG_SPEC_INIT_TASK_ID, "Aggregate specification Init");
    registrar.add_constraint(ProcessorConstraint(Processor::TOC_PROC));
    registrar.set_leaf();
    Runtime::preregister_task_variant<OpMeta*, AggregateSpec::init_task>(
        registrar, "Aggregate specification Init Task");
  }
  {
    TaskVariantRegistrar registrar(AGG_SPEC_FWD_TASK_ID, "Aggregate specification Forward");
    registrar.add_constraint(ProcessorConstraint(Processor::TOC_PROC));
    registrar.set_leaf();
    Runtime::preregister_task_variant<AggregateSpec::forward_task>(
        registrar, "Aggregate specification Forward Task");
  }
  {
    TaskVariantRegistrar registrar(AGG_SPEC_BWD_TASK_ID, "Aggregate specification Backward");
    registrar.add_constraint(ProcessorConstraint(Processor::TOC_PROC));
    registrar.set_leaf();
    Runtime::preregister_task_variant<AggregateSpec::backward_task>(
        registrar, "Aggregate specification Backward Task");
  }

  // Pool2D task
  {
    TaskVariantRegistrar registrar(POOL2D_INIT_TASK_ID, "pool2d_init_task");
    registrar.add_constraint(ProcessorConstraint(Processor::TOC_PROC));
    registrar.set_leaf();
    Runtime::preregister_task_variant<OpMeta*, Pool2D::init_task>(
        registrar, "pool2d_init_task");
  }
  {
    TaskVariantRegistrar registrar(POOL2D_FWD_TASK_ID, "pool2d_fwd_task");
    registrar.add_constraint(ProcessorConstraint(Processor::TOC_PROC));
    registrar.set_leaf();
    Runtime::preregister_task_variant<Pool2D::forward_task>(
        registrar, "pool2d_fwd_task");
  }
  {
    TaskVariantRegistrar registrar(POOL2D_BWD_TASK_ID, "pool2d_bwd_task");
    registrar.add_constraint(ProcessorConstraint(Processor::TOC_PROC));
    registrar.set_leaf();
    Runtime::preregister_task_variant<Pool2D::backward_task>(
        registrar, "pool2d_bwd_task");
  }
  // BatchNorm task
  {
    TaskVariantRegistrar registrar(BATCHNORM_INIT_TASK_ID, "bn_init_task");
    registrar.add_constraint(ProcessorConstraint(Processor::TOC_PROC));
    registrar.set_leaf();
    Runtime::preregister_task_variant<OpMeta*, BatchNorm::init_task>(
        registrar, "bn_init_task");
  }
  {
    TaskVariantRegistrar registrar(BATCHNORM_FWD_TASK_ID, "bn_fwd_task");
    registrar.add_constraint(ProcessorConstraint(Processor::TOC_PROC));
    registrar.set_leaf();
    Runtime::preregister_task_variant<BatchNorm::forward_task>(
        registrar, "bn_fwd_task");
  }
  {
    TaskVariantRegistrar registrar(BATCHNORM_BWD_TASK_ID, "bn_bwd_task");
    registrar.add_constraint(ProcessorConstraint(Processor::TOC_PROC));
    registrar.set_leaf();
    Runtime::preregister_task_variant<BatchNorm::backward_task>(
        registrar, "bn_bwd_task");
  }
  // BatchMatmul task
  {
    TaskVariantRegistrar registrar(BATCHMATMUL_INIT_TASK_ID, "BatchMatmul Init");
    registrar.add_constraint(ProcessorConstraint(Processor::TOC_PROC));
    registrar.set_leaf();
    Runtime::preregister_task_variant<OpMeta*, BatchMatmul::init_task>(
        registrar, "BatchMatmul Init Task");
  }
  {
    TaskVariantRegistrar registrar(BATCHMATMUL_FWD_TASK_ID, "BatchMatmul Forward");
    registrar.add_constraint(ProcessorConstraint(Processor::TOC_PROC));
    registrar.set_leaf();
    Runtime::preregister_task_variant<BatchMatmul::forward_task>(
        registrar, "BatchMatmul Forward Task");
  }
  {
    TaskVariantRegistrar registrar(BATCHMATMUL_BWD_TASK_ID, "BatchMatmul Backward");
    registrar.add_constraint(ProcessorConstraint(Processor::TOC_PROC));
    registrar.set_leaf();
    Runtime::preregister_task_variant<BatchMatmul::backward_task>(
        registrar, "BatchMatmul Backward Task");
  }
  // LayerNorm task
  {
    TaskVariantRegistrar registrar(LAYERNORM_INIT_TASK_ID, "layernorm_init_task");
    registrar.add_constraint(ProcessorConstraint(Processor::TOC_PROC));
    registrar.set_leaf();
    Runtime::preregister_task_variant<OpMeta*, LayerNorm::init_task>(
        registrar, "layernorm_init_task");
  }
  {
    TaskVariantRegistrar registrar(LAYERNORM_FWD_TASK_ID, "layernorm_fwd_task");
    registrar.add_constraint(ProcessorConstraint(Processor::TOC_PROC));
    registrar.set_leaf();
    Runtime::preregister_task_variant<LayerNorm::forward_task>(
        registrar, "layernorm_fwd_task");
  }
  {
    TaskVariantRegistrar registrar(LAYERNORM_BWD_TASK_ID, "layernorm_bwd_task");
    registrar.add_constraint(ProcessorConstraint(Processor::TOC_PROC));
    registrar.set_leaf();
    Runtime::preregister_task_variant<LayerNorm::backward_task>(
        registrar, "layernorm_bwd_task");
  }
  // Linear task
  {
    TaskVariantRegistrar registrar(LINEAR_INIT_TASK_ID, "Linear Init");
    registrar.add_constraint(ProcessorConstraint(Processor::TOC_PROC));
    registrar.set_leaf();
    Runtime::preregister_task_variant<OpMeta*, Linear::init_task>(
        registrar, "Linear Init Task");
  }
  {
    TaskVariantRegistrar registrar(LINEAR_FWD_TASK_ID, "Linear Forward");
    registrar.add_constraint(ProcessorConstraint(Processor::TOC_PROC));
    registrar.set_leaf();
    Runtime::preregister_task_variant<Linear::forward_task>(
        registrar, "Linear Forward Task");
  }
  {
    TaskVariantRegistrar registrar(LINEAR_BWD_TASK_ID, "Linear Backward");
    registrar.add_constraint(ProcessorConstraint(Processor::TOC_PROC));
    registrar.set_leaf();
    Runtime::preregister_task_variant<Linear::backward_task>(
        registrar, "Linear Backward Task");
  }
  // Flat task
  {
    TaskVariantRegistrar registrar(FLAT_INIT_TASK_ID, "flat_init_task");
    registrar.add_constraint(ProcessorConstraint(Processor::TOC_PROC));
    registrar.set_leaf();
    Runtime::preregister_task_variant<OpMeta*, Flat::init_task>(
        registrar, "flat_init_task");
  }
  {
    TaskVariantRegistrar registrar(FLAT_FWD_TASK_ID, "flat_fwd_task");
    registrar.add_constraint(ProcessorConstraint(Processor::TOC_PROC));
    registrar.set_leaf();
    Runtime::preregister_task_variant<Flat::forward_task>(
        registrar, "flat_fwd_task");
  }
  {
    TaskVariantRegistrar registrar(FLAT_BWD_TASK_ID, "flat_bwd_task");
    registrar.add_constraint(ProcessorConstraint(Processor::TOC_PROC));
    registrar.set_leaf();
    Runtime::preregister_task_variant<Flat::backward_task>(
        registrar, "flat_bwd_task");
  }
  // Softmax task
  {
    TaskVariantRegistrar registrar(SOFTMAX_INIT_TASK_ID, "softmax_init_task");
    registrar.add_constraint(ProcessorConstraint(Processor::TOC_PROC));
    registrar.set_leaf();
    Runtime::preregister_task_variant<OpMeta*, Softmax::init_task>(
        registrar, "softmax_init_task");
  }
  {
    TaskVariantRegistrar registrar(SOFTMAX_FWD_TASK_ID, "softmax_fwd_task");
    registrar.add_constraint(ProcessorConstraint(Processor::TOC_PROC));
    registrar.set_leaf();
    Runtime::preregister_task_variant<Softmax::forward_task>(
        registrar, "softmax_fwd_task");
  }
  {
    TaskVariantRegistrar registrar(SOFTMAX_BWD_TASK_ID, "softmax_bwd_task");
    registrar.add_constraint(ProcessorConstraint(Processor::TOC_PROC));
    registrar.set_leaf();
    Runtime::preregister_task_variant<Softmax::backward_task>(
        registrar, "softmax_bwd_task");
  }
  // compute Loss
  {
    TaskVariantRegistrar registrar(LOSS_BWD_TASK_ID, "Loss Backward");
    registrar.add_constraint(ProcessorConstraint(Processor::TOC_PROC));
    registrar.set_leaf();
    Runtime::preregister_task_variant<Loss::backward_task>(
        registrar, "Loss Backward Task");
  }
  // compute Metrics
  {
    TaskVariantRegistrar registrar(METRICS_COMP_TASK_ID, "Metrics Compute");
    registrar.add_constraint(ProcessorConstraint(Processor::TOC_PROC));
    registrar.set_leaf();
    Runtime::preregister_task_variant<PerfMetrics, Metrics::compute_task>(
        registrar, "Metrics Compute Task");
  }
  // MSELoss
  //{
  //  TaskVariantRegistrar registrar(MSELOSS_BWD_TASK_ID, "MSELoss Backward");
  //  registrar.add_constraint(ProcessorConstraint(Processor::TOC_PROC));
  //  registrar.set_leaf();
  //  Runtime::preregister_task_variant<PerfMetrics, MSELoss::backward_task>(
  //      registrar, "MSELoss Backward Task");
  //}
  // update metrics
  {
    TaskVariantRegistrar registrar(UPDATE_METRICS_TASK_ID, "Update Metrics");
    registrar.add_constraint(ProcessorConstraint(Processor::LOC_PROC));
    registrar.set_leaf();
    Runtime::preregister_task_variant<PerfMetrics, FFModel::update_metrics_task>(
        registrar, "Update Metrics Task");
  }
  // Concat task
  {
    TaskVariantRegistrar registrar(CONCAT_INIT_TASK_ID, "Concat Init");
    registrar.add_constraint(ProcessorConstraint(Processor::TOC_PROC));
    registrar.set_leaf();
    Runtime::preregister_task_variant<OpMeta*, Concat::init_task>(
        registrar, "Concat Init Task");
  }
  {
    TaskVariantRegistrar registrar(CONCAT_FWD_TASK_ID, "Concat Forward");
    registrar.add_constraint(ProcessorConstraint(Processor::TOC_PROC));
    registrar.set_leaf();
    Runtime::preregister_task_variant<Concat::forward_task>(
        registrar, "Concat Forward Task");
  }
  {
    TaskVariantRegistrar registrar(CONCAT_BWD_TASK_ID, "Concat Backward");
    registrar.add_constraint(ProcessorConstraint(Processor::TOC_PROC));
    registrar.set_leaf();
    Runtime::preregister_task_variant<Concat::backward_task>(
        registrar, "Concat Backward Task");
  }
  // Split task
  {
    TaskVariantRegistrar registrar(SPLIT_INIT_TASK_ID, "Split Init");
    registrar.add_constraint(ProcessorConstraint(Processor::TOC_PROC));
    registrar.set_leaf();
    Runtime::preregister_task_variant<OpMeta*, Split::init_task>(
        registrar, "Split Init Task");
  }
  {
    TaskVariantRegistrar registrar(SPLIT_FWD_TASK_ID, "Split Forward");
    registrar.add_constraint(ProcessorConstraint(Processor::TOC_PROC));
    registrar.set_leaf();
    Runtime::preregister_task_variant<Split::forward_task>(
        registrar, "Split Forward Task");
  }
  {
    TaskVariantRegistrar registrar(SPLIT_BWD_TASK_ID, "Split Backward");
    registrar.add_constraint(ProcessorConstraint(Processor::TOC_PROC));
    registrar.set_leaf();
    Runtime::preregister_task_variant<Split::backward_task>(
        registrar, "Split Backward Task");
  }
  // Reshape task
  {
    TaskVariantRegistrar registrar(RESHAPE_INIT_TASK_ID, "Reshape Init");
    registrar.add_constraint(ProcessorConstraint(Processor::TOC_PROC));
    registrar.set_leaf();
    Runtime::preregister_task_variant<OpMeta*, Reshape::init_task>(
        registrar, "Reshape Init Task");
  }
  {
    TaskVariantRegistrar registrar(RESHAPE_FWD_TASK_ID, "Reshape Forward");
    registrar.add_constraint(ProcessorConstraint(Processor::TOC_PROC));
    registrar.set_leaf();
    Runtime::preregister_task_variant<Reshape::forward_task>(
        registrar, "Reshape Forward Task");
  }
  {
    TaskVariantRegistrar registrar(RESHAPE_BWD_TASK_ID, "Reshape Backward");
    registrar.add_constraint(ProcessorConstraint(Processor::TOC_PROC));
    registrar.set_leaf();
    Runtime::preregister_task_variant<Reshape::backward_task>(
        registrar, "Reshape Backward Task");
  }
  // Reverse task
  {
    TaskVariantRegistrar registrar(REVERSE_INIT_TASK_ID, "Reverse Init");
    registrar.add_constraint(ProcessorConstraint(Processor::TOC_PROC));
    registrar.set_leaf();
    Runtime::preregister_task_variant<OpMeta*, Reverse::init_task>(
        registrar, "Reverse Init Task");
  }
  {
    TaskVariantRegistrar registrar(REVERSE_FWD_TASK_ID, "Reverse Forward");
    registrar.add_constraint(ProcessorConstraint(Processor::TOC_PROC));
    registrar.set_leaf();
    Runtime::preregister_task_variant<Reverse::forward_task>(
        registrar, "Reverse Forward Task");
  }
  {
    TaskVariantRegistrar registrar(REVERSE_BWD_TASK_ID, "Reverse Backward");
    registrar.add_constraint(ProcessorConstraint(Processor::TOC_PROC));
    registrar.set_leaf();
    Runtime::preregister_task_variant<Reverse::backward_task>(
        registrar, "Reverse Backward Task");
  }
  // Reverse task
  {
    TaskVariantRegistrar registrar(TOPK_INIT_TASK_ID, "TopK Init");
    registrar.add_constraint(ProcessorConstraint(Processor::TOC_PROC));
    registrar.set_leaf();
    Runtime::preregister_task_variant<OpMeta*, TopK::init_task>(
        registrar, "TopK Init Task");
  }
  {
    TaskVariantRegistrar registrar(TOPK_FWD_TASK_ID, "TopK Forward");
    registrar.add_constraint(ProcessorConstraint(Processor::TOC_PROC));
    registrar.set_leaf();
    Runtime::preregister_task_variant<TopK::forward_task>(
        registrar, "TopK Forward Task");
  }
  {
    TaskVariantRegistrar registrar(TOPK_BWD_TASK_ID, "TopK Backward");
    registrar.add_constraint(ProcessorConstraint(Processor::TOC_PROC));
    registrar.set_leaf();
    Runtime::preregister_task_variant<TopK::backward_task>(
        registrar, "TopK Backward Task");
  }
  // Transpose task
  {
    TaskVariantRegistrar registrar(TRANSPOSE_INIT_TASK_ID, "Transpose Init");
    registrar.add_constraint(ProcessorConstraint(Processor::TOC_PROC));
    registrar.set_leaf();
    Runtime::preregister_task_variant<OpMeta*, Transpose::init_task>(
        registrar, "Transpose Init Task");
  }
  {
    TaskVariantRegistrar registrar(TRANSPOSE_FWD_TASK_ID, "Transpose Forward");
    registrar.add_constraint(ProcessorConstraint(Processor::TOC_PROC));
    registrar.set_leaf();
    Runtime::preregister_task_variant<Transpose::forward_task>(
        registrar, "Transpose Forward Task");
  }
  {
    TaskVariantRegistrar registrar(TRANSPOSE_BWD_TASK_ID, "Transpose Backward");
    registrar.add_constraint(ProcessorConstraint(Processor::TOC_PROC));
    registrar.set_leaf();
    Runtime::preregister_task_variant<Transpose::backward_task>(
        registrar, "Transpose Backward Task");
  }
  // MultiHeadAttention task
  {
    TaskVariantRegistrar registrar(ATTENTION_INIT_TASK_ID, "MultiHeadAttention Init");
    registrar.add_constraint(ProcessorConstraint(Processor::TOC_PROC));
    registrar.set_leaf();
    Runtime::preregister_task_variant<OpMeta*, MultiHeadAttention::init_task>(
        registrar, "MultiHeadAttention Init Task");
  }
  {
    TaskVariantRegistrar registrar(ATTENTION_FWD_TASK_ID, "MultiHeadAttention Forward");
    registrar.add_constraint(ProcessorConstraint(Processor::TOC_PROC));
    registrar.set_leaf();
    Runtime::preregister_task_variant<MultiHeadAttention::forward_task>(
        registrar, "MultiHeadAttention Forward Task");
  }
  {
    TaskVariantRegistrar registrar(ATTENTION_BWD_TASK_ID, "MultiHeadAttention Backward");
    registrar.add_constraint(ProcessorConstraint(Processor::TOC_PROC));
    registrar.set_leaf();
    Runtime::preregister_task_variant<MultiHeadAttention::backward_task>(
        registrar, "MultiHeadAttention Backward Task");
  }
  // NoOp
  {
    TaskVariantRegistrar registrar(NOOP_INIT_TASK_ID, "Weight NCCL Init");
    registrar.add_constraint(ProcessorConstraint(Processor::TOC_PROC));
    registrar.set_leaf();
    Runtime::preregister_task_variant<OpMeta*, NoOp::init_task>(
        registrar, "Weight NCCL Init Task");
  }
  // FusedOp Task
  {
    TaskVariantRegistrar registrar(FUSEDOP_INIT_TASK_ID, "FusedOp Init");
    registrar.add_constraint(ProcessorConstraint(Processor::TOC_PROC));
    registrar.set_leaf();
    Runtime::preregister_task_variant<OpMeta*, FusedOp::init_task>(
        registrar, "FusedOp Init Task");
  }
  {
    TaskVariantRegistrar registrar(FUSEDOP_FWD_TASK_ID, "FusedOp Forward");
    registrar.add_constraint(ProcessorConstraint(Processor::TOC_PROC));
    registrar.set_leaf();
    Runtime::preregister_task_variant<FusedOp::forward_task>(
        registrar, "FusedOp Forward Task");
  }
  {
    TaskVariantRegistrar registrar(FUSEDOP_BWD_TASK_ID, "FusedOp Backward");
    registrar.add_constraint(ProcessorConstraint(Processor::TOC_PROC));
    registrar.set_leaf();
    Runtime::preregister_task_variant<FusedOp::backward_task>(
        registrar, "FusedOp Backward Task");
  }
  // ParallelOp Task
  // Repartition
  {
    TaskVariantRegistrar registrar(REPARTITION_FWD_TASK_ID, "Repartition Forward");
    registrar.add_constraint(ProcessorConstraint(Processor::TOC_PROC));
    registrar.set_leaf();
    Runtime::preregister_task_variant<Repartition::forward_task>(
        registrar, "Repartition Forward Task");
  }
  {
    TaskVariantRegistrar registrar(REPARTITION_BWD_TASK_ID, "Repartition Backward");
    registrar.add_constraint(ProcessorConstraint(Processor::TOC_PROC));
    registrar.set_leaf();
    Runtime::preregister_task_variant<Repartition::backward_task>(
        registrar, "Repartition Backward Task");
  }
  // Combine
  {
    TaskVariantRegistrar registrar(COMBINE_FWD_TASK_ID, "Combine Forward");
    registrar.add_constraint(ProcessorConstraint(Processor::TOC_PROC));
    registrar.set_leaf();
    Runtime::preregister_task_variant<Combine::forward_task>(
        registrar, "Combine Forward Task");
  }
  {
    TaskVariantRegistrar registrar(COMBINE_BWD_TASK_ID, "Combine Backward");
    registrar.add_constraint(ProcessorConstraint(Processor::TOC_PROC));
    registrar.set_leaf();
    Runtime::preregister_task_variant<Combine::backward_task>(
        registrar, "Combine Backward Task");
  }
  // Replicate
  {
    TaskVariantRegistrar registrar(REPLICATE_FWD_TASK_ID, "Replicate Forward");
    registrar.add_constraint(ProcessorConstraint(Processor::TOC_PROC));
    registrar.set_leaf();
    Runtime::preregister_task_variant<Replicate::forward_task>(
        registrar, "Replicate Forward Task");
  }
  {
    TaskVariantRegistrar registrar(REPLICATE_BWD_TASK_ID, "Replicate Backward");
    registrar.add_constraint(ProcessorConstraint(Processor::TOC_PROC));
    registrar.set_leaf();
    Runtime::preregister_task_variant<Replicate::backward_task>(
        registrar, "Replicate Backward Task");
  }
  // Reduction
  {
    TaskVariantRegistrar registrar(REDUCTION_FWD_TASK_ID, "Reduction Forward");
    registrar.add_constraint(ProcessorConstraint(Processor::TOC_PROC));
    registrar.set_leaf();
    Runtime::preregister_task_variant<Reduction::forward_task>(
        registrar, "Reduction Forward Task");
  }
  {
    TaskVariantRegistrar registrar(REDUCTION_BWD_TASK_ID, "Reduction Backward");
    registrar.add_constraint(ProcessorConstraint(Processor::TOC_PROC));
    registrar.set_leaf();
    Runtime::preregister_task_variant<Reduction::backward_task>(
        registrar, "Reduction Backward Task");
  }
  // FusedParallelOp
  {
    TaskVariantRegistrar registrar(FUSED_PARALLELOP_FWD_TASK_ID, "FusedParallel Forward");
    registrar.add_constraint(ProcessorConstraint(Processor::TOC_PROC));
    registrar.set_leaf();
    Runtime::preregister_task_variant<FusedParallelOp::forward_task>(
        registrar, "FusedParallel Forward Task");
  }
  {
    TaskVariantRegistrar registrar(FUSED_PARALLELOP_BWD_TASK_ID, "FusedParallel Backward");
    registrar.add_constraint(ProcessorConstraint(Processor::TOC_PROC));
    registrar.set_leaf();
    Runtime::preregister_task_variant<FusedParallelOp::backward_task>(
        registrar, "FusedParallel Backward Task");
  }
  // Optimizer
  {
    TaskVariantRegistrar registrar(SGD_UPD_PS_TASK_ID,
                                   "SGD Parameter Server Update");
    registrar.add_constraint(ProcessorConstraint(Processor::TOC_PROC));
    registrar.set_leaf();
    Runtime::preregister_task_variant<SGDOptimizer::ps_update_task>(
        registrar, "SGD Parameter Server Update Task");
  }
  {
    TaskVariantRegistrar registrar(ADAM_UPD_PS_TASK_ID,
                                   "Adam Parameter Server Update");
    registrar.add_constraint(ProcessorConstraint(Processor::TOC_PROC));
    registrar.set_leaf();
    Runtime::preregister_task_variant<AdamOptimizer::ps_update_task>(
        registrar, "Adam Parameter Server Update Task");
  }
#ifdef FF_USE_NCCL
  {
    TaskVariantRegistrar registrar(SGD_UPD_NCCL_TASK_ID,
                                   "SGD NCCL Update");
    registrar.add_constraint(ProcessorConstraint(Processor::TOC_PROC));
    registrar.set_leaf();
    Runtime::preregister_task_variant<SGDOptimizer::nccl_update_task>(
        registrar, "SGD NCCL Update Task");
  }
  {
    TaskVariantRegistrar registrar(ADAM_UPD_NCCL_TASK_ID,
                                   "Adam NCCL Update");
    registrar.add_constraint(ProcessorConstraint(Processor::TOC_PROC));
    registrar.set_leaf();
    Runtime::preregister_task_variant<AdamOptimizer::nccl_update_task>(
        registrar, "Adam NCCL Update Task");
  }
#endif
  // Initializer
  {
    TaskVariantRegistrar registrar(ZERO_INIT_TASK_ID,
                                   "Zero Init");
    registrar.add_constraint(ProcessorConstraint(Processor::LOC_PROC));
    registrar.set_leaf();
    Runtime::preregister_task_variant<ZeroInitializer::init_task_cpu>(
        registrar, "Zero Init Task");
  }
  {
    TaskVariantRegistrar registrar(ZERO_INIT_TASK_ID,
                                   "Zero Init");
    registrar.add_constraint(ProcessorConstraint(Processor::TOC_PROC));
    registrar.set_leaf();
    Runtime::preregister_task_variant<ZeroInitializer::init_task>(
        registrar, "Zero Init Task");
  }
  {
    TaskVariantRegistrar registrar(CONSTANT_INIT_TASK_ID,
                                   "Constant Init");
    registrar.add_constraint(ProcessorConstraint(Processor::LOC_PROC));
    registrar.set_leaf();
    Runtime::preregister_task_variant<ConstantInitializer::init_task_cpu>(
        registrar, "Constant Init Task");
  }
  {
    TaskVariantRegistrar registrar(CONSTANT_INIT_TASK_ID,
                                   "Constant Init");
    registrar.add_constraint(ProcessorConstraint(Processor::TOC_PROC));
    registrar.set_leaf();
    Runtime::preregister_task_variant<ConstantInitializer::init_task>(
        registrar, "Constant Init Task");
  }
  {
    TaskVariantRegistrar registrar(UNIFORM_INIT_TASK_ID,
                                   "Uniform Init");
    registrar.add_constraint(ProcessorConstraint(Processor::TOC_PROC));
    registrar.set_leaf();
    Runtime::preregister_task_variant<UniformInitializer::init_task>(
        registrar, "Uniform Init Task");
  }
  {
    TaskVariantRegistrar registrar(GLOROT_INIT_TASK_ID,
                                   "Glorot Init");
    registrar.add_constraint(ProcessorConstraint(Processor::TOC_PROC));
    registrar.set_leaf();
    Runtime::preregister_task_variant<GlorotUniform::init_task>(
        registrar, "Glorot Init Task");
  }
  {
    TaskVariantRegistrar registrar(NORMAL_INIT_TASK_ID,
                                   "Normalize Init");
    registrar.add_constraint(ProcessorConstraint(Processor::TOC_PROC));
    registrar.set_leaf();
    Runtime::preregister_task_variant<NormInitializer::init_task>(
        registrar, "Normalize Init Task");
  }
#ifdef FF_USE_NCCL
  // NCCL
  {
    TaskVariantRegistrar registrar(NCCL_GETUNIQUEID_TASK_ID,
                                   "NCCL GetUniqueId");
    registrar.add_constraint(ProcessorConstraint(Processor::TOC_PROC));
    registrar.set_leaf();
    Runtime::preregister_task_variant<ncclUniqueId, Op::get_nccl_unique_id_task>(
        registrar, "NCCL GetUniqueId Task");
  }
  {
    TaskVariantRegistrar registrar(NCCL_INIT_COMMS_TASK_ID,
                                   "NCCL Init Communicators");
    registrar.add_constraint(ProcessorConstraint(Processor::TOC_PROC));
    registrar.set_leaf();
    Runtime::preregister_task_variant<ncclComm_t, Op::init_nccl_comms_task>(
        registrar, "NCCL Init Communicators Task");
  }
#endif
  // Search
  {
    TaskVariantRegistrar registrar(STRATEGY_SEARCH_TASK_ID,
                                   "Stretegy Search");
    registrar.add_constraint(ProcessorConstraint(Processor::TOC_PROC));
    registrar.set_leaf();
    Runtime::preregister_task_variant<Simulator::strategy_search_task>(
        registrar, "Stretegy Search Task");
  }
  // Graph optimize
  {
    TaskVariantRegistrar registrar(GRAPH_OPTIMIZE_TASK_ID,
                                   "Graph Optimize");
    registrar.add_constraint(ProcessorConstraint(Processor::TOC_PROC));
    registrar.set_leaf();
    Runtime::preregister_task_variant<PCG::GraphOptimalViewSerialized, PCG::Graph::graph_optimize_task>(
        registrar, "Graph Optimize Task");
  }
  // Parameter Server Prefetch task
  {
    TaskVariantRegistrar registrar(PS_PREFETCH_TASK_ID, "Weights Prefetch");
    registrar.add_constraint(ProcessorConstraint(Processor::TOC_PROC));
    registrar.set_leaf();
    Runtime::preregister_task_variant<UtilityTasks::dummy_task>(registrar, "Weights Prefetch Task");
  }
}

// template instantiations
#define DIMFUNC(DIM) \
  template Tensor FFModel::create_tensor<DIM>(const int dims[], DataType data_type, const Layer* owner_op, int owner_idx, bool create_grad); \
  template ParallelTensor FFModel::create_parallel_tensor<DIM>(const ParallelDim dims[], DataType data_type, const Op* owner_op, int owner_idx, bool create_grad, size_t input_tensor_guid); \
  template ParallelParameter FFModel::create_parallel_weight<DIM>(const ParallelDim dims[], DataType data_type, const Op* owner_op, bool create_grad,\
    Initializer* initializer, ParameterSyncType sync_type);\
  template void FFModel::map_tensor_with_dim<DIM>(ParallelTensor tensor, const Op* parallel_op); \
  template void FFModel::map_weight_with_dim<DIM>(ParallelTensor weight, const Op* parallel_op); \
  template Tensor FFModel::create_constant<DIM>(const int* dims, float value, DataType data_type); \
  template void FFModel::create_disjoint_partition<DIM>(const ParallelTensor tensor, const IndexSpaceT<DIM>& part_is, LogicalPartition& part_fwd, LogicalPartition& part_bwd);
  LEGION_FOREACH_N(DIMFUNC)
#undef DIMFUNC

#define DIMFUNC(D1,D2) \
  template void FFModel::map_tensor_with_dim2<D1,D2>(ParallelTensor tensor, const Op* parallel_op); \
  template void FFModel::create_disjoint_partition_with_dim2<D1,D2>(const ParallelDim dims[], const IndexSpaceT<D2>& part_is, const LogicalRegion& region, LogicalPartition& part); \
  template void FFModel::create_aliased_partition_with_dim2<D1,D2>(const ParallelDim dims[], int aliased_dim, const IndexSpaceT<D2>& part_is, const LogicalRegion& region, LogicalPartition& part); \
  template void FFModel::create_data_parallel_partition_with_diff_dims<D1, D2>(const ParallelTensor tensor, const IndexSpaceT<D2>& part_is, LogicalPartition& part_fwd, LogicalPartition& part_bwd);
  LEGION_FOREACH_NN(DIMFUNC)
#undef DIMFUNC

template void FFModel::map_conv_weight<4>(ParallelTensor weight, const Op* parallel_op);
template void FFModel::map_conv_weight<1>(ParallelTensor weight, const Op* parallel_op);

#define DIMFUNC(D1,D2) \
  template void FFModel::map_linear_weight<D1, D2>(ParallelTensor p, const Op* op);
  LEGION_FOREACH_NN(DIMFUNC)
#undef DIMFUNC

#define DIMFUNC(D1,D2) \
  template ParallelTensor FFModel::create_linear_replica<D1>(const int* dims, const IndexSpaceT<D2>& part_is, DataType data_type);
  LEGION_FOREACH_NN(DIMFUNC)
#undef DIMFUNC

}; // namespace FlexFlow<|MERGE_RESOLUTION|>--- conflicted
+++ resolved
@@ -230,20 +230,26 @@
   Runtime* runtime = ff.config.lg_hlr;
   Context ctx = ff.config.lg_ctx;
   ArgumentMap argmap;
-<<<<<<< HEAD
-  IndexLauncher launcher(ZERO_INIT_TASK_ID, outputs[0]->parallel_is,
-                         TaskArgument(NULL, 0), argmap,
-=======
   ZeroInitMeta meta;
   meta.num_regions = numWeights + numOutputs;
   assert(meta.num_regions <= ZeroInitMeta::MAX_NUM_REGIONS);
-  for (int i = 0; i < numWeights; i++)
-    meta.data_types[i] = weights[i].data_type;
-  for (int i = 0; i < numOutputs; i++)
-    meta.data_types[i + numWeights] = outputs[i].data_type;
-  IndexLauncher launcher(ZERO_INIT_TASK_ID, task_is,
+  IndexSpace parallel_is = IndexSpace::NO_SPACE;
+  for (int i = 0; i < numWeights; i++) {
+    meta.data_types[i] = weights[i]->data_type;
+    if (parallel_is == IndexSpace::NO_SPACE)
+      parallel_is = weights[i]->parallel_is;
+    else
+      assert(parallel_is == weights[i]->parallel_is);
+  }
+  for (int i = 0; i < numOutputs; i++) {
+    meta.data_types[i + numWeights] = outputs[i]->data_type;
+    if (parallel_is == IndexSpace::NO_SPACE)
+      parallel_is = outputs[i]->parallel_is;
+    else
+      assert(parallel_is == outputs[i]->parallel_is);
+  }
+  IndexLauncher launcher(ZERO_INIT_TASK_ID, parallel_is,
                          TaskArgument(&meta, sizeof(ZeroInitMeta)), argmap,
->>>>>>> d7025ce1
                          Predicate::TRUE_PRED, false/*must*/, 0/*mapper_id*/,
                          outputs[0]->machine_view.hash());
   for (int i = 0; i < numWeights; i++) {
@@ -1717,21 +1723,7 @@
       ctx, region.get_index_space(), part_is, transform, extent);
   //assert(runtime->is_index_partition_disjoint(ctx, ip));
   assert(runtime->is_index_partition_complete(ctx, ip));
-<<<<<<< HEAD
   part = runtime->get_logical_partition(ctx, region, ip);
-=======
-  tensor.part = runtime->get_logical_partition(ctx, tensor.region, ip);
-  if (create_grad && config.computationMode == COMP_MODE_TRAINING) {
-    tensor.part_grad = runtime->get_logical_partition(ctx, tensor.region_grad, ip);
-  }
-  tensor.numDim = NDIM;
-  for (int i = 0; i < NDIM; i++) {
-    tensor.adim[i] = rect.hi[i] - rect.lo[i] + 1;
-    //tensor.pdim[i] = extent.hi[i] - extent.lo[i] + 1;
-  }
-
-  return tensor;
->>>>>>> d7025ce1
 }
 
 template<int NDIM>
@@ -1786,12 +1778,8 @@
   assert(tensor->num_dims == NDIM);
   if (config.computationMode == COMP_MODE_TRAINING) {
     // Current assume forward and grad share the same index space
-<<<<<<< HEAD
-    assert(tensor->region.get_index_space() == tensor->region_grad.get_index_space());
-=======
-    if (tensor.region_grad != LogicalRegion::NO_REGION)
-      assert(tensor.region.get_index_space() == tensor.region_grad.get_index_space());
->>>>>>> d7025ce1
+    if (tensor->region_grad != LogicalRegion::NO_REGION)
+      assert(tensor->region.get_index_space() == tensor->region_grad.get_index_space());
   }
   Context ctx = config.lg_ctx;
   Runtime* runtime = config.lg_hlr;
@@ -1819,12 +1807,8 @@
   assert(runtime->is_index_partition_complete(ctx, ip));
   part_fwd = runtime->get_logical_partition(ctx, tensor->region, ip);
   if (config.computationMode == COMP_MODE_TRAINING) {
-<<<<<<< HEAD
-    part_bwd = runtime->get_logical_partition(ctx, tensor->region_grad, ip);
-=======
-    if (tensor.region_grad != LogicalRegion::NO_REGION)
-      part_bwd = runtime->get_logical_partition(ctx, tensor.region_grad, ip);
->>>>>>> d7025ce1
+    if (tensor->region_grad != LogicalRegion::NO_REGION)
+      part_bwd = runtime->get_logical_partition(ctx, tensor->region_grad, ip);
   } else {
     part_bwd = LogicalPartition::NO_PART;
   }
@@ -2245,15 +2229,8 @@
 
 void FFModel::init_operators()
 {
-<<<<<<< HEAD
   for (size_t i = 0; i < operators.size(); i++)
     operators[i]->init(*this);
-=======
-  for (size_t i = 0; i < layers.size(); i++) {
-    printf("Initializing layer %s\n", layers[i]->name);
-    layers[i]->init(*this);
-  }
->>>>>>> d7025ce1
 }
 
 void FFModel::forward(int seq_length)
@@ -2650,14 +2627,8 @@
     }
   }
 
-<<<<<<< HEAD
   for (size_t l = 0; l < operators.size(); l++) {
     Op* op = operators[l];
-=======
-  for (size_t l = 0; l < layers.size(); l++) {
-    Op* op = layers[l];
-    printf("Compiling layer %s\n", op->name);
->>>>>>> d7025ce1
     for (int i = 0; i < op->numInputs; i++) {
       assert(op->inputs[i]->owner_op != NULL);
     }
@@ -3045,13 +3016,8 @@
 
 void FFModel::zero_gradients(void)
 {
-<<<<<<< HEAD
   for (int l = operators.size() - 1; l >= 0; l--)
     operators[l]->zero_grad(*this);
-=======
-  for (int l = layers.size() - 1; l >= 0; l--)
-    layers[l]->zero_grad(*this);
->>>>>>> d7025ce1
 }
 
 void FFModel::print_layers(int id)
@@ -3132,7 +3098,9 @@
     case OP_WEIGHT: return "Weight";
     case OP_NOOP: return "NoOp";
     case OP_FUSED: return "FusedOp";
-<<<<<<< HEAD
+    case OP_RSQRT: return "Rsqrt";
+    case OP_POW: return "Pow";
+    case OP_MEAN: return "Mean";
     // Parallel Ops
     case OP_REPARTITION: return "Repartition";
     case OP_COMBINE: return "Combine";
@@ -3140,11 +3108,6 @@
     case OP_REDUCTION: return "Reduction";
     case OP_PIPELINE: return "Pipeline";
     case OP_FUSED_PARALLEL: return "FusedParallelOp";
-=======
-    case OP_RSQRT: return "Rsqrt";
-    case OP_POW: return "Pow";
-    case OP_MEAN: return "Mean";
->>>>>>> d7025ce1
     default: assert(false && "Not supported Operator type"); return "Unsupported";
   }
 }
@@ -3290,10 +3253,7 @@
   const static int simulator_max_num_segments = 1;
   const static int base_optimize_threshold = 10;
   const static bool enable_control_replication = true;
-<<<<<<< HEAD
   // The default python data loader type is 2 to enable control replication
-=======
->>>>>>> d7025ce1
   const static int python_data_loader_type = 2;
 };
 
