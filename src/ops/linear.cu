/* Copyright 2019 Stanford, NVIDIA
 *
 * Licensed under the Apache License, Version 2.0 (the "License");
 * you may not use this file except in compliance with the License.
 * You may obtain a copy of the License at
 *
 *     http://www.apache.org/licenses/LICENSE-2.0
 *
 * Unless required by applicable law or agreed to in writing, software
 * distributed under the License is distributed on an "AS IS" BASIS,
 * WITHOUT WARRANTIES OR CONDITIONS OF ANY KIND, either express or implied.
 * See the License for the specific language governing permissions and
 * limitations under the License.
 */

#include "model.h"
#include "cuda_helper.h"

Tensor FFModel::dense(const Tensor& input,
                      int outDim, 
                      ActiMode activation,
                      bool use_bias, 
                      Initializer* kernel_initializer,
                      Initializer* bias_initializer)
{
  if (kernel_initializer == NULL) {
    int seed = std::rand();
    kernel_initializer = new GlorotUniform(seed);
  }
  if (bias_initializer == NULL) {
    bias_initializer = new ZeroInitializer();
  }
  Linear *li = new Linear(*this, input, outDim, activation, use_bias,
                          kernel_initializer, bias_initializer);
  layers.push_back(li);
  return li->outputs[0];
}

Linear* FFModel::dense(int inDim, int outDim, 
                       ActiMode activation,
                       bool use_bias, 
                       Initializer* kernel_initializer,
                       Initializer* bias_initializer)
{
  if (kernel_initializer == NULL) {
    int seed = std::rand();
    kernel_initializer = new GlorotUniform(seed);
  }
  if (bias_initializer == NULL) {
    bias_initializer = new ZeroInitializer();
  }
  Linear *li = new Linear(*this, inDim, outDim, activation, use_bias,
                          kernel_initializer, bias_initializer);
  layers.push_back(li);
  return li;
}

Linear::Linear(FFModel& model,
               const Tensor& _input,
               int out_dim,
               ActiMode _activation,
               bool _use_bias,
               Initializer* _kernel_initializer,
               Initializer* _bias_initializer)
: Op(model, "Dense_"+std::to_string(out_dim), _input), 
  in_channels(_input.adim[0]), out_channels(out_dim),
  activation(_activation), use_bias(_use_bias),
  kernel_initializer(_kernel_initializer),
  bias_initializer(_bias_initializer),
  profiling(model.config.profiling)
{
  assert(_input.numDim == 2);
  int batch_size = _input.adim[1];
  outputs[0].numDim = 2;
  outputs[0].adim[0] = out_channels;
  outputs[0].adim[1] = batch_size;
}

Linear::Linear(FFModel& model,
               int in_dim, int out_dim,
               ActiMode _activation,
<<<<<<< HEAD
               bool use_bias,
               Initializer* kernel_initializer,
               Initializer* bias_initializer)
: Op(pcname, 1), 
=======
               bool _use_bias,
               Initializer* _kernel_initializer,
               Initializer* _bias_initializer)
: Op(model, "Dense_"+std::to_string(out_dim), 1), 
>>>>>>> c2432107
  in_channels(in_dim), out_channels(out_dim),
  activation(_activation), use_bias(_use_bias),
  kernel_initializer(_kernel_initializer),
  bias_initializer(_bias_initializer),
  profiling(model.config.profiling)
{
}

Tensor Linear::init_inout(FFModel& model, const Tensor& _input)
{
  assert(_input.numDim == 2);
  assert(_input.adim[0] == in_channels);
  inputs[0] = _input;
  create_output_and_partition(model);
  return outputs[0];
}

/*
void Linear::add_to_model(FFModel& model)
{
  model.layers.push_back(this);
  model.parameters.push_back(weights[0]);
  if (numWeights > 1) { // bias is used
    assert(numWeights == 2);
    model.parameters.push_back(weights[1]);
  }
}
*/

void Linear::create_weights(FFModel& model)
{
  // Retrive the task indexspace for the op
  std::string pcname = name;
  task_is = IndexSpaceT<2>(model.get_or_create_task_is(2, pcname));

  // Create kernel tensor
  {
    const int dims[2] = {out_channels, in_channels};
    weights[numWeights++] = model.create_linear_weight<2>(this, dims, (IndexSpaceT<2>)task_is, DT_FLOAT, kernel_initializer);
  }
  // Create bias tensor
  if (use_bias) {
    const int dims[1] = {out_channels};
    weights[numWeights++] = model.create_linear_weight<1>(this, dims, (IndexSpaceT<2>)task_is, DT_FLOAT, bias_initializer);
  }
}

void Linear::create_output_and_partition(FFModel& model)
{
  // Retrive the task indexspace for the op
  std::string pcname = name;
  task_is = IndexSpaceT<2>(model.get_or_create_task_is(2, pcname));

  Context ctx = model.config.lg_ctx;
  Runtime* runtime = model.config.lg_hlr;
  Rect<2> part_rect = runtime->get_index_space_domain(ctx, task_is);
  int num_par_c = part_rect.hi[0] - part_rect.lo[0] + 1;
  int num_par_n = part_rect.hi[1] - part_rect.lo[1] + 1;
  int in_dim = inputs[0].adim[0];
  assert(in_dim == in_channels);
  int batch_size = inputs[0].adim[1];
  {
    const int dims[2] = {batch_size, out_channels};
    outputs[0] = model.create_tensor<2>(dims, (IndexSpaceT<2>)task_is, DT_FLOAT);
  }
  // Compute partition bound for input
  Rect<2> input_rect = runtime->get_index_partition_color_space(
      ctx, inputs[0].part.get_index_partition());
  // Create replica tensor
  if (num_par_c > 1) {
    const int dims[3] = {num_par_c, batch_size, in_dim};
    replica = model.create_linear_replica<3>(dims, (IndexSpaceT<2>)task_is, DT_FLOAT);
    {
      Rect<2> extent(Point<2>(0, 0), Point<2>(in_dim-1, batch_size/num_par_n-1));
      Transform<2, 2> transform;
      transform[0][0] = 0;
      transform[0][1] = 0;
      transform[1][0] = 0;
      transform[1][1] = batch_size/num_par_n;
      IndexPartition ip = runtime->create_partition_by_restriction(
          ctx, inputs[0].region.get_index_space(), task_is, transform, extent);
      input_lps[0] = runtime->get_logical_partition(
          ctx, inputs[0].region, ip);
    }
    // Backward use the same ip as inputs[0]
    input_grad_lps[0] = inputs[0].part_grad;
    {
      IndexSpaceT<2> input_task_is = IndexSpaceT<2>(model.get_or_create_task_is(input_rect));
      const coord_t num_parts[2] = {input_rect.hi[0] - input_rect.lo[0] + 1,
                                    input_rect.hi[1] - input_rect.lo[1] + 1};
      Rect<3> extent(Point<3>(0, 0, 0),
          Point<3>(in_dim/num_parts[0]-1, batch_size/num_parts[1]-1, num_par_c-1));
      Transform<3, 2> transform;
      for (int i = 0; i < 3; i++)
        for (int j = 0; j < 2; j++)
          transform[i][j] = 0;
      transform[0][0] = in_dim / num_parts[0];
      transform[1][1] = batch_size / num_parts[1];
      IndexPartition ip = runtime->create_partition_by_restriction(
          ctx, replica.region_grad.get_index_space(), input_task_is,
          transform, extent);
      assert(runtime->is_index_partition_disjoint(ctx, ip));
      assert(runtime->is_index_partition_complete(ctx, ip));
      // Note we use replica.part to save how to partition the replica
      // to compute input_grad_lps
      replica.part = runtime->get_logical_partition(
          ctx, replica.region_grad, ip);
    }
  } else {
    if (input_rect == part_rect) {
      input_lps[0] = inputs[0].part;
      input_grad_lps[0] = inputs[0].part_grad;
    } else {
      Rect<2> extent(Point<2>(0,0), Point<2>(in_dim-1,batch_size/num_par_n-1));
      Transform<2, 2> transform;
      transform[0][0] = 0;
      transform[0][1] = 0;
      transform[1][0] = 0;
      transform[1][1] = batch_size / num_par_n;
      IndexPartition ip = runtime->create_partition_by_restriction(
          ctx, inputs[0].region.get_index_space(), task_is, transform, extent);
      assert(runtime->is_index_partition_disjoint(ctx, ip));
      assert(runtime->is_index_partition_complete(ctx, ip));
      input_lps[0] = runtime->get_logical_partition(
          ctx, inputs[0].region, ip);
      input_grad_lps[0] = runtime->get_logical_partition(
          ctx, inputs[0].region_grad, ip);
    }
  }
}


/*
  regions[0](O): output
  regions[1](I): kernel
  regions[2](I): bias
*/
OpMeta* Linear::init_task(const Task *task,
                          const std::vector<PhysicalRegion> &regions,
                          Context ctx, Runtime *runtime)
{
  assert(regions.size() == 3);
  assert(task->regions.size() == 3);
  const Linear* linear = (Linear*) task->args;
  FFHandler handle = *((const FFHandler*) task->local_args);
  //TensorAccessorR<float, 2> acc_input(
  //    regions[0], task->regions[0], FID_DATA, ctx, runtime);
  TensorAccessorW<float, 2> acc_output(
      regions[0], task->regions[0], FID_DATA, ctx, runtime,
      false/*readOutput*/);
  TensorAccessorR<float, 2> acc_kernel(
      regions[1], task->regions[1], FID_DATA, ctx, runtime);
  TensorAccessorR<float, 1> acc_bias(
      regions[2], task->regions[2], FID_DATA, ctx, runtime);
  //int in_dim = acc_input.rect.hi[0] - acc_input.rect.lo[0] + 1;
  int in_dim = acc_kernel.rect.hi[0] - acc_kernel.rect.lo[0] + 1;
  int out_dim = acc_output.rect.hi[0] - acc_output.rect.lo[0] + 1;
  int batch_size = acc_output.rect.hi[1] - acc_output.rect.lo[1] + 1;
  printf("init linear (input): in_dim(%d) out_dim(%d) batch_size(%d)\n",
      in_dim, out_dim, batch_size);
  LinearMeta* m = new LinearMeta(handle);

  float* dram_one_ptr = (float *) malloc(sizeof(float) * batch_size);
  for (int i = 0; i < batch_size; i++)
    dram_one_ptr[i] = 1.0f;
  float* fb_one_ptr;
  checkCUDA(cudaMalloc(&fb_one_ptr, sizeof(float) * batch_size));
  checkCUDA(cudaMemcpy(fb_one_ptr, dram_one_ptr,
                       sizeof(float) * batch_size, cudaMemcpyHostToDevice));
  m->one_ptr = (const float*) fb_one_ptr;
  if (linear->activation != AC_MODE_NONE) {
    cudnnActivationMode_t mode;
    switch (linear->activation) {
      case AC_MODE_RELU:
        mode = CUDNN_ACTIVATION_RELU;
        break;
      case AC_MODE_SIGMOID:
        mode = CUDNN_ACTIVATION_SIGMOID;
        break;
      default:
        // Unsupported activation mode
        assert(false);
    }
    checkCUDNN(cudnnCreateActivationDescriptor(&m->actiDesc));
    checkCUDNN(cudnnSetActivationDescriptor(m->actiDesc, mode,
                                            CUDNN_PROPAGATE_NAN, 0.0));
    checkCUDNN(cudnnCreateTensorDescriptor(&m->outputTensor));
    checkCUDNN(cudnnSetTensor4dDescriptor(m->outputTensor,
                                          CUDNN_TENSOR_NCHW,
                                          CUDNN_DATA_FLOAT,
                                          batch_size, out_dim, 1, 1));
  }
  return m;
}

void Linear::init(const FFModel& ff)
{
  ArgumentMap argmap;
  Context ctx = ff.config.lg_ctx;
  Runtime* runtime = ff.config.lg_hlr;
  Rect<2> rect = runtime->get_index_space_domain(ctx, task_is);
  int idx = 0;
  for (PointInRectIterator<2> it(rect); it(); it++) {
    FFHandler handle = ff.handlers[idx++];
    argmap.set_point(*it, TaskArgument(&handle, sizeof(FFHandler)));
  }
  IndexLauncher launcher(LINEAR_INIT_TASK_ID, task_is,
                         TaskArgument(this, sizeof(Linear)), argmap,
                         Predicate::TRUE_PRED, false/*must*/, 0/*mapper_id*/,
                         FFConfig::get_hash_id(std::string(name)));
  //launcher.add_region_requirement(
  //    RegionRequirement(input_lps[0], 0/*projection id*/,
  //                      READ_ONLY, EXCLUSIVE, inputs[0].region));
  //launcher.add_field(0, FID_DATA);
  launcher.add_region_requirement(
      RegionRequirement(outputs[0].part, 0/*projection id*/,
                        WRITE_ONLY, EXCLUSIVE, outputs[0].region));
  launcher.add_field(0, FID_DATA);
  launcher.add_region_requirement(
      RegionRequirement(weights[0].part, 0/*projection id*/,
                        READ_ONLY, EXCLUSIVE, weights[0].region));
  launcher.add_field(1, FID_DATA);
  launcher.add_region_requirement(
      RegionRequirement(weights[1].part, 0/*projection id*/,
                        READ_ONLY, EXCLUSIVE, weights[1].region));
  launcher.add_field(2, FID_DATA);
  FutureMap fm = runtime->execute_index_space(ctx, launcher);
  fm.wait_all_results();
  idx = 0;
  for (PointInRectIterator<2> it(rect); it(); it++) {
    meta[idx++] = fm.get_result<OpMeta*>(*it);
  }
}

/*
  regions[0](I); input
  regions[1](O): output
  regions[2](I): kernel
  regions[3](I): bias
*/
__host__
void Linear::forward_task(const Task *task,
                          const std::vector<PhysicalRegion> &regions,
                          Context ctx, Runtime *runtime)
{
  assert(regions.size() == 4);
  assert(task->regions.size() == 4);
  float alpha = 1.0f, beta = 0.0f;
  const Linear* linear = (Linear*) task->args;
  const LinearMeta* m = *((LinearMeta**) task->local_args);
  TensorAccessorR<float, 2> acc_input(
      regions[0], task->regions[0], FID_DATA, ctx, runtime);
  TensorAccessorW<float, 2> acc_output(
      regions[1], task->regions[1], FID_DATA, ctx, runtime,
      false/*readOutput*/);
  TensorAccessorR<float, 2> acc_kernel(
      regions[2], task->regions[2], FID_DATA, ctx, runtime);
  TensorAccessorR<float, 1> acc_bias(
      regions[3], task->regions[3], FID_DATA, ctx, runtime);
  int in_dim = acc_input.rect.hi[0] - acc_input.rect.lo[0] + 1;
  int out_dim = acc_output.rect.hi[0] - acc_output.rect.lo[0] + 1;
  int batch_size = acc_input.rect.hi[1] - acc_input.rect.lo[1] + 1;
  assert(acc_output.rect.volume() == out_dim * batch_size);
  assert(acc_kernel.rect.volume() == in_dim * out_dim);
  assert(acc_bias.rect.volume() == out_dim);

  cudaEvent_t t_start, t_end;
  if (linear->profiling) {
    cudaEventCreate(&t_start);
    cudaEventCreate(&t_end);
    cudaEventRecord(t_start);
  }
#ifndef DISABLE_LEGION_CUDA_HIJACK
  cudaStream_t stream;
  checkCUDA(cudaStreamCreate(&stream));
  checkCUDA(cublasSetStream(m->handle.blas, stream));
  checkCUDNN(cudnnSetStream(m->handle.dnn, stream));
#endif
  checkCUDA(cublasSgemm(m->handle.blas, CUBLAS_OP_T, CUBLAS_OP_N,
                        out_dim, batch_size, in_dim,
                        &alpha, acc_kernel.ptr, in_dim,
                        acc_input.ptr, in_dim, &beta,
                        acc_output.ptr, out_dim));
  checkCUDA(cublasSgemm(m->handle.blas, CUBLAS_OP_T, CUBLAS_OP_N,
                        out_dim, batch_size, 1,
                        &alpha, acc_bias.ptr, 1,
                        m->one_ptr, 1, &alpha,
                        acc_output.ptr, out_dim));
  if (linear->activation != AC_MODE_NONE) {
    checkCUDNN(cudnnActivationForward(m->handle.dnn, m->actiDesc,
        &alpha, m->outputTensor, acc_output.ptr,
        &beta, m->outputTensor, acc_output.ptr));
  }
  if (linear->profiling) {
    cudaEventRecord(t_end);
    checkCUDA(cudaEventSynchronize(t_end));
    float elapsed = 0;
    checkCUDA(cudaEventElapsedTime(&elapsed, t_start, t_end));
    cudaEventDestroy(t_start);
    cudaEventDestroy(t_end);
    printf("Linear forward time = %.2lfms\n", elapsed);
    //print_tensor<2, float>(acc_input.ptr, acc_input.rect, "[Linear:forward:input]");
    //print_tensor<2, float>(acc_kernel.ptr, acc_kernel.rect, "[Linear:forward:kernel]");
    //print_tensor<1, float>(acc_bias.ptr, acc_bias.rect, "[Linear:forward:bias]");
    //print_tensor<2, float>(acc_output.ptr, acc_output.rect, "[Linear:forward:output]");
    checkCUDA(cudaDeviceSynchronize());
  }
}

void Linear::forward(const FFModel& ff)
{
  ArgumentMap argmap;
  Context ctx = ff.config.lg_ctx;
  Runtime* runtime = ff.config.lg_hlr;
  Rect<2> rect = runtime->get_index_space_domain(ctx, task_is);
  int idx = 0;
  for (PointInRectIterator<2> it(rect); it(); it++) {
    OpMeta* mp = meta[idx++];
    argmap.set_point(*it, TaskArgument(&mp, sizeof(OpMeta*)));
  }
  IndexLauncher launcher(LINEAR_FWD_TASK_ID, task_is,
                         TaskArgument(this, sizeof(Linear)), argmap,
                         Predicate::TRUE_PRED, false/*must*/, 0/*mapper_id*/,
                         FFConfig::get_hash_id(std::string(name)));
  launcher.add_region_requirement(
      RegionRequirement(input_lps[0], 0/*projection id*/,
                        READ_ONLY, EXCLUSIVE, inputs[0].region));
  launcher.add_field(0, FID_DATA);
  launcher.add_region_requirement(
      RegionRequirement(outputs[0].part, 0/*projection id*/,
                        WRITE_ONLY, EXCLUSIVE, outputs[0].region));
  launcher.add_field(1, FID_DATA);
  launcher.add_region_requirement(
      RegionRequirement(weights[0].part, 0/*projection id*/,
                        READ_ONLY, EXCLUSIVE, weights[0].region));
  launcher.add_field(2, FID_DATA);
  launcher.add_region_requirement(
      RegionRequirement(weights[1].part, 0/*projection id*/,
                        READ_ONLY, EXCLUSIVE, weights[1].region));
  launcher.add_field(3, FID_DATA);
  runtime->execute_index_space(ctx, launcher);
}

__global__
void sigmoid_backward(float *grad_ptr, const float *output, int n)
{
  CUDA_KERNEL_LOOP(i, n)
  {
    grad_ptr[i] = grad_ptr[i] * output[i] * (1 - output[i]);
  }
}

/*
  regions[0](I): input
  regions[1](I/O): replica_grad or input_grad
  regions[2](I): output
  regions[3](I/O): output_grad
  regions[4](I): filter
  regions[5](I/O): filter_grad
  regions[6](I/O): bias_grad
*/
__host__
void Linear::backward_task(const Task *task,
                           const std::vector<PhysicalRegion> &regions,
                           Context ctx, Runtime *runtime)
{
  assert(regions.size() == 7);
  assert(task->regions.size() == 7);
  float alpha = 1.0f;
  const Linear* linear = (Linear*) task->args;
  const LinearMeta* m = *((LinearMeta**) task->local_args);
  float* input_grad = NULL;
  TensorAccessorR<float, 2> acc_input(
      regions[0], task->regions[0], FID_DATA, ctx, runtime);
  TensorAccessorR<float, 2> acc_output(
      regions[2], task->regions[2], FID_DATA, ctx, runtime);
  int in_dim = acc_input.rect.hi[0] - acc_input.rect.lo[0] + 1;
  int batch_size = acc_input.rect.hi[1] - acc_input.rect.lo[1] + 1;
  int out_dim = acc_output.rect.hi[0] - acc_output.rect.lo[0] + 1;
  Domain domain = runtime->get_index_space_domain(
      ctx, task->regions[1].region.get_index_space());
  if (domain.get_dim() == 3) {
    TensorAccessorW<float, 3> acc_replica_grad(
        regions[1], task->regions[1], FID_DATA, ctx, runtime,
        true/*readOutput*/);
    assert(acc_replica_grad.rect.volume() == in_dim * batch_size);
    input_grad = acc_replica_grad.ptr;
  } else {
    TensorAccessorW<float, 2> acc_replica_grad(
        regions[1], task->regions[1], FID_DATA, ctx, runtime,
        true/*readOutput*/);
    assert(acc_replica_grad.rect.volume() == in_dim * batch_size);
    input_grad = acc_replica_grad.ptr;
  }
  TensorAccessorW<float, 2> acc_output_grad(
      regions[3], task->regions[3], FID_DATA, ctx, runtime,
      true/*readOutput*/);
  TensorAccessorR<float, 2> acc_kernel(
      regions[4], task->regions[4], FID_DATA, ctx, runtime);
  TensorAccessorW<float, 2> acc_kernel_grad(
      regions[5], task->regions[5], FID_DATA, ctx, runtime,
      true/*readOutput*/);
  TensorAccessorW<float, 1> acc_bias_grad(
      regions[6], task->regions[6], FID_DATA, ctx, runtime,
      true/*readOutput*/);
  // make sure the sizes match
  assert(acc_output.rect.volume() == out_dim * batch_size);
  assert(acc_output_grad.rect.volume() == out_dim * batch_size);
  assert(acc_kernel.rect.volume() == in_dim * out_dim);
  assert(acc_kernel_grad.rect.volume() == in_dim * out_dim);
  assert(acc_bias_grad.rect.volume() == out_dim);
  cudaEvent_t t_start, t_end;
  if (linear->profiling) {
    cudaEventCreate(&t_start);
    cudaEventCreate(&t_end);
    cudaEventRecord(t_start);
  }
#ifndef DISABLE_LEGION_CUDA_HIJACK
  cudaStream_t stream;
  checkCUDA(cudaStreamCreate(&stream));
  checkCUDA(cublasSetStream(m->handle.blas, stream));
  checkCUDNN(cudnnSetStream(m->handle.dnn, stream));
#endif
  if (linear->activation == AC_MODE_RELU) {
    reluBackward<<<GET_BLOCKS(acc_output.rect.volume()), CUDA_NUM_THREADS>>>(
        acc_output_grad.ptr, acc_output.ptr, acc_output.rect.volume());
  } else if (linear->activation == AC_MODE_SIGMOID) {
    sigmoid_backward<<<GET_BLOCKS(acc_output.rect.volume()), CUDA_NUM_THREADS>>>(
        acc_output_grad.ptr, acc_output.ptr, acc_output.rect.volume());
  } else {
    // TODO: only support relu and sigmoid for now
    assert(linear->activation == AC_MODE_NONE);
  }
  // Compute weight gradiant
  // NOTE: we use alpha=1 for kernel_grad to accumulate gradients
  checkCUDA(cublasSgemm(m->handle.blas, CUBLAS_OP_N, CUBLAS_OP_T,
                        in_dim, out_dim, batch_size,
                        &alpha, acc_input.ptr, in_dim,
                        acc_output_grad.ptr, out_dim,
                        &alpha, acc_kernel_grad.ptr, in_dim));
  // Compute bias gradiant
  // NOTE: we use alpha=1 for bias_grad to accumulate gradients
  checkCUDA(cublasSgemv(m->handle.blas, CUBLAS_OP_N,
                        out_dim, batch_size,
                        &alpha, acc_output_grad.ptr, out_dim,
                        m->one_ptr, 1,
                        &alpha, acc_bias_grad.ptr, 1));
  // Compute data gradiant
  // NOTE: we use alpha=1 for input_grad to accumulate gradients
  checkCUDA(cublasSgemm(m->handle.blas, CUBLAS_OP_N, CUBLAS_OP_N,
                        in_dim, batch_size, out_dim,
                        &alpha, acc_kernel.ptr, in_dim,
                        acc_output_grad.ptr, out_dim,
                        &alpha, input_grad, in_dim));
  if (linear->profiling) {
    cudaEventRecord(t_end);
    checkCUDA(cudaEventSynchronize(t_end));
    float elapsed = 0;
    checkCUDA(cudaEventElapsedTime(&elapsed, t_start, t_end));
    cudaEventDestroy(t_start);
    cudaEventDestroy(t_end);
    printf("Linear backward time = %.2lfms\n", elapsed);
    //print_tensor<2, float>(acc_output_grad.ptr, acc_output_grad.rect, "[Linear:backward:output_grad]");
    //print_tensor<2, float>(acc_kernel_grad.ptr, acc_kernel_grad.rect, "[Linear:backward:kernel_grad]");
    //print_tensor<1, float>(acc_bias_grad.ptr, acc_bias_grad.rect, "[Linear:backward:bias_grad]");
    //print_tensor<2, float>(input_grad, acc_input.rect, "[Linear:backward:input_grad]");
    checkCUDA(cudaDeviceSynchronize());
  }
}

/*
  regions[0](I/O): input_grad
  regions[1](I): replicas
*/
__host__
void Linear::backward2_task(const Task *task,
                            const std::vector<PhysicalRegion> &regions,
                            Context ctx, Runtime *runtime)
{
  float alpha = 1.0f;
  const LinearMeta* m = *((LinearMeta**) task->local_args);
  TensorAccessorW<float, 2> acc_input(
      regions[0], task->regions[0], FID_DATA, ctx, runtime,
      true/*readOutput*/);
  TensorAccessorR<float, 3> acc_replica(
      regions[1], task->regions[1], FID_DATA, ctx, runtime);
  assert(acc_input.rect.hi[0] == acc_replica.rect.hi[0]);
  assert(acc_input.rect.lo[0] == acc_replica.rect.lo[0]);
  assert(acc_input.rect.hi[1] == acc_replica.rect.hi[1]);
  assert(acc_input.rect.lo[1] == acc_replica.rect.lo[1]);
  cudaStream_t stream;
  checkCUDA(cudaStreamCreate(&stream));
  checkCUDA(cublasSetStream(m->handle.blas, stream));
  checkCUDNN(cudnnSetStream(m->handle.dnn, stream));
  int num_replica = acc_replica.rect.hi[2] - acc_replica.rect.lo[2] + 1;
  const float *replica_ptr = acc_replica.ptr;
  for (int i = 1; i < num_replica; i++) {
    checkCUDA(cublasSaxpy(m->handle.blas, acc_input.rect.volume(),
                          &alpha, replica_ptr, 1, acc_input.ptr, 1));
    replica_ptr += acc_input.rect.volume();
  }
}

void Linear::backward(const FFModel& ff)
{
  ArgumentMap argmap;
  Context ctx = ff.config.lg_ctx;
  Runtime* runtime = ff.config.lg_hlr;
  Rect<2> rect = runtime->get_index_space_domain(ctx, task_is);
  int idx = 0;
  for (PointInRectIterator<2> it(rect); it(); it++) {
    OpMeta* mp = meta[idx++];
    argmap.set_point(*it, TaskArgument(&mp, sizeof(OpMeta*)));
  }
  {
    IndexLauncher launcher(LINEAR_BWD_TASK_ID, task_is,
                           TaskArgument(this, sizeof(Linear)), argmap,
                           Predicate::TRUE_PRED, false/*must*/, 0/*mapper_id*/,
                           FFConfig::get_hash_id(std::string(name)));
    // regions[0](I): input
    launcher.add_region_requirement(
        RegionRequirement(input_lps[0], 0/*projection id*/,
                          READ_ONLY, EXCLUSIVE, inputs[0].region));
    launcher.add_field(0, FID_DATA);
    // regions[1](I/O): replica_grad 
    if (replica.region_grad != LogicalRegion::NO_REGION) {
      launcher.add_region_requirement(
          RegionRequirement(replica.part_grad, 0/*projection id*/,
                            READ_WRITE, EXCLUSIVE, replica.region_grad));
      launcher.add_field(1, FID_DATA);
    } else {
      launcher.add_region_requirement(
          RegionRequirement(input_grad_lps[0], 0/*projection id*/,
                            READ_WRITE, EXCLUSIVE, inputs[0].region_grad));
      launcher.add_field(1, FID_DATA);
    }
    // regions[2](I): output
    launcher.add_region_requirement(
        RegionRequirement(outputs[0].part, 0/*projection id*/,
                          READ_ONLY, EXCLUSIVE, outputs[0].region));
    launcher.add_field(2, FID_DATA);
    // regions[3](I/O): output_grad
    launcher.add_region_requirement(
        RegionRequirement(outputs[0].part_grad, 0/*projection id*/,
                          READ_WRITE, EXCLUSIVE, outputs[0].region_grad));
    launcher.add_field(3, FID_DATA);
    // regions[4](I): filter
    launcher.add_region_requirement(
        RegionRequirement(weights[0].part, 0/*projection id*/,
                          READ_ONLY, EXCLUSIVE, weights[0].region));
    launcher.add_field(4, FID_DATA);
    // regions[5](I/O): filter_grad
    launcher.add_region_requirement(
        RegionRequirement(weights[0].part_grad, 0/*projection id*/,
                          READ_WRITE, EXCLUSIVE, weights[0].region_grad));
    launcher.add_field(5, FID_DATA);
    // regions[6](I/O): bias_grad
    launcher.add_region_requirement(
        RegionRequirement(weights[1].part_grad, 0/*projection id*/,
                          READ_WRITE, EXCLUSIVE, weights[1].region_grad));
    launcher.add_field(6, FID_DATA);
    runtime->execute_index_space(ctx, launcher);
  }
  if (replica.region_grad != LogicalRegion::NO_REGION) {
    // We aggregate parameters from replica tensor to input tensor
    // Note we use input's task_is to reduce extra data transfers
    Rect<2> input_rect = runtime->get_index_partition_color_space(
      ctx, inputs[0].part_grad.get_index_partition());
    IndexSpaceT<2> input_task_is = IndexSpaceT<2>(ff.get_task_is(input_rect));
    IndexLauncher launcher(LINEAR_BWD2_TASK_ID, task_is,
                           TaskArgument(this, sizeof(Linear)), argmap,
                           Predicate::TRUE_PRED, false/*must*/, 0/*mapper_id*/,
                           FFConfig::get_hash_id(std::string(name)));
    launcher.add_region_requirement(
        RegionRequirement(input_grad_lps[0], 0/*projection id*/,
                          READ_WRITE, EXCLUSIVE, inputs[0].region_grad));
    launcher.add_field(0, FID_DATA);
    // Note that replica.part save's a partition of replica.region_grad
    launcher.add_region_requirement(
        RegionRequirement(replica.part, 0/*partition id*/,
                          READ_ONLY, EXCLUSIVE, replica.region_grad));
    launcher.add_field(1, FID_DATA);
    runtime->execute_index_space(ctx, launcher);
  }
}

/*
__host__
Parameter* Linear::get_parameter(int index)
{
  if (index == 0) {
    return &weights[0];
  } else if (index == 1){
    return &weights[1];
  } else {
    assert(0);
    return NULL;
  }
}
*/

__host__
void Linear::print_layer(const FFModel& ff)
{
  printf("linear layer\n");  
  Context ctx = ff.config.lg_ctx;
  Runtime* runtime = ff.config.lg_hlr;

  RegionRequirement kernel_req(weights[0].region, READ_WRITE, EXCLUSIVE, weights[0].region);
  kernel_req.add_field(FID_DATA);
  InlineLauncher kernel_launcher(kernel_req);
  PhysicalRegion kernel_region = runtime->map_region(ctx, kernel_launcher);
  kernel_region.wait_until_valid();
  
  RegionRequirement bias_req(weights[1].region, READ_WRITE, EXCLUSIVE, weights[1].region);
  bias_req.add_field(FID_DATA);
  InlineLauncher bias_launcher(bias_req);
  PhysicalRegion bias_region = runtime->map_region(ctx, bias_launcher);
  bias_region.wait_until_valid();
  
  TensorAccessorW<float, 2> acc_kernel(kernel_region, kernel_req, FID_DATA, ctx, runtime, true);
  TensorAccessorW<float, 1> acc_bias(bias_region, bias_req, FID_DATA, ctx, runtime, true);
  
  const float *kernel_ptr = acc_kernel.ptr;
  const float *bias_ptr = acc_bias.ptr;
  
  size_t kernel_size = acc_kernel.rect.volume();
  int kernel_dim1 = acc_kernel.rect.hi[0] - acc_kernel.rect.lo[0] + 1;
  int kernel_dim2 = acc_kernel.rect.hi[1] - acc_kernel.rect.lo[1] + 1;
  size_t bias_size = acc_bias.rect.volume();
  printf("kernel, %p, %d, [%d, %d]\n", kernel_ptr, kernel_size, kernel_dim1, kernel_dim2);
  printf("bias, %p, %d\n", bias_ptr, bias_size);

  
  for (int i = 0; i < bias_size; i++) {
    printf("%f ", bias_ptr[i]);
  }
  printf("\n");
  
  for (int i = 0; i < kernel_size; i++) {
    printf("%f ", kernel_ptr[i]);
  }
  printf("\n");
  
  runtime->unmap_region(ctx, kernel_region);
  runtime->unmap_region(ctx, bias_region);

}
<|MERGE_RESOLUTION|>--- conflicted
+++ resolved
@@ -79,17 +79,10 @@
 Linear::Linear(FFModel& model,
                int in_dim, int out_dim,
                ActiMode _activation,
-<<<<<<< HEAD
-               bool use_bias,
-               Initializer* kernel_initializer,
-               Initializer* bias_initializer)
-: Op(pcname, 1), 
-=======
                bool _use_bias,
                Initializer* _kernel_initializer,
                Initializer* _bias_initializer)
 : Op(model, "Dense_"+std::to_string(out_dim), 1), 
->>>>>>> c2432107
   in_channels(in_dim), out_channels(out_dim),
   activation(_activation), use_bias(_use_bias),
   kernel_initializer(_kernel_initializer),
