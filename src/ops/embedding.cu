--- conflicted
+++ resolved
@@ -328,16 +328,10 @@
       == accOutput.rect.hi[0] - accOutput.rect.lo[0]);
   int in_dim = accInput.rect.hi[0] - accInput.rect.lo[0] + 1;
   int out_dim = accOutput.rect.hi[0] - accOutput.rect.lo[0] + 1;
-<<<<<<< HEAD
   int batch_size = accOutput.rect.volume() / out_dim;
-  forward_kernel(accInput.ptr, accOutput.ptr, accWeight.ptr, in_dim, out_dim, batch_size,  m->aggr, accOutput.rect.volume());
-=======
-  int batch_size = accOutput.rect.hi[1] - accOutput.rect.lo[1] + 1;
-
   cudaStream_t stream;
   checkCUDA(get_legion_stream(&stream));
   forward_kernel(accInput.ptr, accOutput.ptr, accWeight.ptr, in_dim, out_dim, batch_size,  m->aggr, accOutput.rect.volume(), stream);
->>>>>>> a87ad5fa
   if (m->profiling) {
     checkCUDA(cudaDeviceSynchronize());
     print_tensor<int64_t>(accInput.ptr, accInput.rect.volume(), "[Embedding:forward:input]");
@@ -431,16 +425,10 @@
   assert(accWeightGrad.rect.hi[0] - accWeightGrad.rect.lo[0] == accOutput.rect.hi[0] - accOutput.rect.lo[0]);
   int in_dim = accInput.rect.hi[0] - accInput.rect.lo[0] + 1;
   int out_dim = accOutput.rect.hi[0] - accOutput.rect.lo[0] + 1;
-<<<<<<< HEAD
   int batch_size = accOutput.rect.volume() / out_dim;
-  backward_kernel(accInput.ptr, accOutput.ptr, accWeightGrad.ptr, in_dim, out_dim, batch_size, m->aggr, accOutput.rect.volume());
-=======
-  int batch_size = accOutput.rect.hi[1] - accOutput.rect.lo[1] + 1;
-
   cudaStream_t stream;
   checkCUDA(get_legion_stream(&stream));
   backward_kernel(accInput.ptr, accOutput.ptr, accWeightGrad.ptr, in_dim, out_dim, batch_size, m->aggr, accOutput.rect.volume(), stream);
->>>>>>> a87ad5fa
   if (m->profiling) {
     checkCUDA(cudaDeviceSynchronize());
     print_tensor<float>(accOutput.ptr, accOutput.rect.volume(), "[Embedding:backward:output_grad]");
@@ -501,16 +489,10 @@
   sim->free_all();
   bool out_of_memory = false;
   int64_t *input_ptr = (int64_t *)sim->allocate(sub_input.get_volume(), DT_INT64);
-<<<<<<< HEAD
   out_of_memory = out_of_memory || (input_ptr == NULL);
-=======
-  assert (input_ptr != NULL);
-  checkCUDA(cudaMemset(input_ptr, 0, sub_input.get_volume()));
->>>>>>> a87ad5fa
   float *output_ptr = (float *)sim->allocate(sub_output.get_volume(), DT_FLOAT);
   out_of_memory = out_of_memory || (output_ptr == NULL);
   float *weight_ptr = (float *)sim->allocate(num_entries * out_channels, DT_FLOAT);
-<<<<<<< HEAD
   out_of_memory = out_of_memory || (weight_ptr == NULL);
   if (out_of_memory) {
     cost_metrics.forward_time = Simulator::MAXIMUM_TASK_RUN_TIME;
@@ -521,13 +503,6 @@
   int out_dim = sub_input.dims[0].size;
   assert (sub_input.dims[1] == sub_output.dims[1]);
   int batch_size = sub_input.dims[1].size;
-=======
-  assert (weight_ptr != NULL);
-  int in_dim = sub_input.adim[0];
-  int out_dim = sub_input.adim[0];
-  assert (sub_input.adim[1] == sub_output.adim[1]);
-  int batch_size = sub_input.adim[1];
->>>>>>> a87ad5fa
 
   cudaStream_t stream;
   checkCUDA(get_legion_stream(&stream));
